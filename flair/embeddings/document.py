--- conflicted
+++ resolved
@@ -66,29 +66,20 @@
         logging.set_verbosity_error()
 
         # load tokenizer and transformer model
-<<<<<<< HEAD
         if type(model) == str:
             self.tokenizer: PreTrainedTokenizer = AutoTokenizer.from_pretrained(model, **kwargs)
+            if self.tokenizer.model_max_length > 1000000000:
+                self.tokenizer.model_max_length = 512
+                log.info("No model_max_length in Tokenizer's config.json - setting it to 512. "
+                     "Specify desired model_max_length by passing it as attribute to embedding instance.")
             if not 'config' in kwargs:
-                config = AutoConfig.from_pretrained(model, output_hidden_states=True, **kwargs)
-                self.model = AutoModel.from_pretrained(model, config=config)
-            else:
-                self.model = AutoModel.from_pretrained(None, **kwargs)
+                    config = AutoConfig.from_pretrained(model, output_hidden_states=True, **kwargs)
+                    self.model = AutoModel.from_pretrained(model, config=config)
+                else:
+                    self.model = AutoModel.from_pretrained(None, **kwargs)
         elif type(model) == dict:
             self.tokenizer = model["tokenizer"]
             self.model = model["model"]
-=======
-        self.tokenizer: PreTrainedTokenizer = AutoTokenizer.from_pretrained(model, **kwargs)
-        if self.tokenizer.model_max_length > 1000000000:
-            self.tokenizer.model_max_length = 512
-            log.info("No model_max_length in Tokenizer's config.json - setting it to 512. "
-                     "Specify desired model_max_length by passing it as attribute to embedding instance.")
-        if not 'config' in kwargs:
-            config = AutoConfig.from_pretrained(model, output_hidden_states=True, **kwargs)
-            self.model = AutoModel.from_pretrained(model, config=config)
-        else:
-            self.model = AutoModel.from_pretrained(None, **kwargs)
->>>>>>> 94393aa8
 
         logging.set_verbosity_warning()
 
