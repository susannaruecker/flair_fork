import copy
import datetime
import inspect
import logging
import os
import sys
import time
import warnings
from inspect import signature
from pathlib import Path
from typing import Union, Tuple, Optional

import torch
from torch.optim.sgd import SGD
from torch.utils.data.dataset import ConcatDataset

from flair.nn import Model

try:
    from apex import amp
except ImportError:
    amp = None

import flair
import flair.nn
from flair.data import MultiCorpus, Corpus, Dictionary
from flair.datasets import DataLoader
from flair.optim import ExpAnnealLR, LinearSchedulerWithWarmup
from flair.training_utils import (
    init_output_file,
    WeightExtractor,
    log_line,
    add_file_handler,
    Result,
    store_embeddings,
    AnnealOnPlateau,
)
from torch.optim.lr_scheduler import OneCycleLR
from flair.models import SequenceTagger
import random

log = logging.getLogger("flair")


class ModelTrainer:
    def __init__(
            self,
            model: flair.nn.Model,
            corpus: Corpus,
    ):
        """
        Initialize a model trainer
        :param model: The model that you want to train. The model should inherit from flair.nn.Model
        :param corpus: The dataset used to train the model, should be of type Corpus
        """
        self.model: flair.nn.Model = model
        self.corpus: Corpus = corpus

    @staticmethod
    def check_for_and_delete_previous_best_models(base_path):
        all_best_model_names = [filename for filename in os.listdir(base_path) if
                                filename.startswith("best-model")]
        if len(all_best_model_names) != 0:
            warnings.warn(
                "There should be no best model saved at epoch 1 except there is a model from previous trainings"
                " in your training folder. All previous best models will be deleted.")
        for single_model in all_best_model_names:
            previous_best_path = os.path.join(base_path, single_model)
            if os.path.exists(previous_best_path):
                os.remove(previous_best_path)

    def train(
            self,
            base_path: Union[Path, str],
            learning_rate: float = 0.1,
            mini_batch_size: int = 32,
            mini_batch_chunk_size: Optional[int] = None,
            max_epochs: int = 100,
            train_with_dev: bool = False,
            train_with_test: bool = False,
            monitor_train: bool = False,
            monitor_test: bool = False,
            main_evaluation_metric: Tuple[str, str] = ("micro avg", 'f1-score'),
            scheduler=AnnealOnPlateau,
            anneal_factor: float = 0.5,
            patience: int = 3,
            min_learning_rate: float = 0.0001,
            initial_extra_patience: int = 0,
            optimizer: torch.optim.Optimizer = SGD,
            cycle_momentum: bool = False,
            warmup_fraction: float = 0.1,
            embeddings_storage_mode: str = "cpu",
            checkpoint: bool = False,
            save_final_model: bool = True,
            anneal_with_restarts: bool = False,
            anneal_with_prestarts: bool = False,
            anneal_against_dev_loss: bool = False,
            batch_growth_annealing: bool = False,
            shuffle: bool = True,
            param_selection_mode: bool = False,
            write_weights: bool = False,
            num_workers: int = 6,
            sampler=None,
            use_amp: bool = False,
            amp_opt_level: str = "O1",
            eval_on_train_fraction: float = 0.0,
            eval_on_train_shuffle: bool = False,
            save_model_each_k_epochs: int = 0,
            tensorboard_comment: str = '',
            use_swa: bool = False,
            use_final_model_for_eval: bool = False,
            gold_label_dictionary_for_eval: Optional[Dictionary] = None,
            create_file_logs: bool = True,
            create_loss_file: bool = True,
            epoch: int = 0,
            use_tensorboard: bool = False,
            tensorboard_log_dir=None,
            metrics_for_tensorboard=[],
            optimizer_state_dict: Optional = None,
            scheduler_state_dict: Optional = None,
            save_optimizer_state: bool = False,
            **kwargs,
    ) -> dict:
        """
        Trains any class that implements the flair.nn.Model interface.
        :param base_path: Main path to which all output during training is logged and models are saved
        :param learning_rate: Initial learning rate (or max, if scheduler is OneCycleLR)
        :param mini_batch_size: Size of mini-batches during training
        :param mini_batch_chunk_size: If mini-batches are larger than this number, they get broken down into chunks of this size for processing purposes
        :param max_epochs: Maximum number of epochs to train. Terminates training if this number is surpassed.
        :param scheduler: The learning rate scheduler to use
        :param checkpoint: If True, a full checkpoint is saved at end of each epoch
        :param cycle_momentum: If scheduler is OneCycleLR, whether the scheduler should cycle also the momentum
        :param anneal_factor: The factor by which the learning rate is annealed
        :param patience: Patience is the number of epochs with no improvement the Trainer waits
         until annealing the learning rate
        :param min_learning_rate: If the learning rate falls below this threshold, training terminates
        :param warmup_fraction: Fraction of warmup steps if the scheduler is LinearSchedulerWithWarmup
        :param train_with_dev:  If True, the data from dev split is added to the training data
        :param train_with_test: If True, the data from test split is added to the training data
        :param monitor_train: If True, training data is evaluated at end of each epoch
        :param monitor_test: If True, test data is evaluated at end of each epoch
        :param embeddings_storage_mode: One of 'none' (all embeddings are deleted and freshly recomputed),
        'cpu' (embeddings are stored on CPU) or 'gpu' (embeddings are stored on GPU)
        :param save_final_model: If True, final model is saved
        :param anneal_with_restarts: If True, the last best model is restored when annealing the learning rate
        :param shuffle: If True, data is shuffled during training
        :param param_selection_mode: If True, testing is performed against dev data. Use this mode when doing
        parameter selection.
        :param num_workers: Number of workers in your data loader.
        :param sampler: You can pass a data sampler here for special sampling of data.
        :param eval_on_train_fraction: the fraction of train data to do the evaluation on,
        if 0. the evaluation is not performed on fraction of training data,
        if 'dev' the size is determined from dev set size
        :param eval_on_train_shuffle: if True the train data fraction is determined on the start of training
        and kept fixed during training, otherwise it's sampled at beginning of each epoch
        :param save_model_each_k_epochs: Each k epochs, a model state will be written out. If set to '5', a model will
        be saved each 5 epochs. Default is 0 which means no model saving.
        :param main_evaluation_metric: Type of metric to use for best model tracking and learning rate scheduling (if dev data is available, otherwise loss will be used), currently only applicable for text_classification_model
        :param tensorboard_comment: Comment to use for tensorboard logging
        :param create_file_logs: If True, the logs will also be stored in a file 'training.log' in the model folder
        :param create_loss_file: If True, the loss will be writen to a file 'loss.tsv' in the model folder
        :param optimizer: The optimizer to use (typically SGD or Adam)
        :param epoch: The starting epoch (normally 0 but could be higher if you continue training model)
        :param use_tensorboard: If True, writes out tensorboard information
        :param tensorboard_log_dir: Directory into which tensorboard log files will be written
        :param metrics_for_tensorboard: List of tuples that specify which metrics (in addition to the main_score) shall be plotted in tensorboard, could be [("macro avg", 'f1-score'), ("macro avg", 'precision')] for example
        :param kwargs: Other arguments for the Optimizer
        :return:
        """

        # create a model card for this model with Flair and PyTorch version
        model_card = {'flair_version': flair.__version__, 'pytorch_version': torch.__version__}

        # also record Transformers version if library is loaded
        try:
            import transformers
            model_card['transformers_version'] = transformers.__version__
        except:
            pass

        # remember all parameters used in train() call
        local_variables = locals()
        training_parameters = {}
        for parameter in signature(self.train).parameters:
            training_parameters[parameter] = local_variables[parameter]
        model_card['training_parameters'] = training_parameters

        # add model card to model
        self.model.model_card = model_card

        if use_tensorboard:
            try:
                from torch.utils.tensorboard import SummaryWriter

                if tensorboard_log_dir is not None and not os.path.exists(tensorboard_log_dir):
                    os.mkdir(tensorboard_log_dir)
                writer = SummaryWriter(log_dir=tensorboard_log_dir, comment=tensorboard_comment)
                log.info(f"tensorboard logging path is {tensorboard_log_dir}")

            except:
                log_line(log)
                log.warning("ATTENTION! PyTorch >= 1.1.0 and pillow are required for TensorBoard support!")
                log_line(log)
                use_tensorboard = False
                pass

        if use_amp:
            if sys.version_info < (3, 0):
                raise RuntimeError("Apex currently only supports Python 3. Aborting.")
            if amp is None:
                raise RuntimeError(
                    "Failed to import apex. Please install apex from https://www.github.com/nvidia/apex "
                    "to enable mixed-precision training."
                )

        if mini_batch_chunk_size is None:
            mini_batch_chunk_size = mini_batch_size
        if learning_rate < min_learning_rate:
            min_learning_rate = learning_rate / 10

        initial_learning_rate = learning_rate

        # cast string to Path
        if type(base_path) is str:
            base_path = Path(base_path)
        base_path.mkdir(exist_ok=True, parents=True)

        if create_file_logs:
            log_handler = add_file_handler(log, base_path / "training.log")
        else:
            log_handler = None

        log_line(log)
        log.info(f'Model: "{self.model}"')
        log_line(log)
        log.info(f'Corpus: "{self.corpus}"')
        log_line(log)
        log.info("Parameters:")
        log.info(f' - learning_rate: "{learning_rate}"')
        log.info(f' - mini_batch_size: "{mini_batch_size}"')
        log.info(f' - patience: "{patience}"')
        log.info(f' - anneal_factor: "{anneal_factor}"')
        log.info(f' - max_epochs: "{max_epochs}"')
        log.info(f' - shuffle: "{shuffle}"')
        log.info(f' - train_with_dev: "{train_with_dev}"')
        log.info(f' - batch_growth_annealing: "{batch_growth_annealing}"')
        log_line(log)
        log.info(f'Model training base path: "{base_path}"')
        log_line(log)
        log.info(f"Device: {flair.device}")
        log_line(log)
        log.info(f"Embeddings storage mode: {embeddings_storage_mode}")
        if isinstance(self.model, SequenceTagger) and self.model.weight_dict and self.model.use_crf:
            log_line(log)
            log.warning(f'WARNING: Specified class weights will not take effect when using CRF')

        # check for previously saved best models in the current training folder and delete them
        self.check_for_and_delete_previous_best_models(base_path)

        # determine what splits (train, dev, test) to evaluate and log
        log_train = True if monitor_train else False
        log_test = True if (not param_selection_mode and self.corpus.test and monitor_test) else False
        log_dev = False if train_with_dev or not self.corpus.dev else True
        log_train_part = True if (eval_on_train_fraction == "dev" or eval_on_train_fraction > 0.0) else False

        if log_train_part:
            train_part_size = len(self.corpus.dev) if eval_on_train_fraction == "dev" \
                else int(len(self.corpus.train) * eval_on_train_fraction)

            assert train_part_size > 0
            if not eval_on_train_shuffle:
                train_part_indices = list(range(train_part_size))
                train_part = torch.utils.data.dataset.Subset(self.corpus.train, train_part_indices)

        # prepare loss logging file and set up header
        loss_txt = init_output_file(base_path, "loss.tsv") if create_loss_file else None

        weight_extractor = WeightExtractor(base_path)

        # if optimizer class is passed, instantiate:
        if inspect.isclass(optimizer):
            optimizer: torch.optim.Optimizer = optimizer(self.model.parameters(), lr=learning_rate, **kwargs)

        if use_swa:
            import torchcontrib
            optimizer = torchcontrib.optim.SWA(optimizer, swa_start=10, swa_freq=5, swa_lr=learning_rate)

        if use_amp:
            self.model, optimizer = amp.initialize(
                self.model, optimizer, opt_level=amp_opt_level
            )

<<<<<<< HEAD
        train_data = self.corpus.train

        # if training also uses dev/train data, include in training set
        if train_with_dev or train_with_test:

            parts = [self.corpus.train]
            if train_with_dev: parts.append(self.corpus.dev)
            if train_with_test: parts.append(self.corpus.test)

            train_data = ConcatDataset(parts)

        # initialize sampler if provided
        if sampler is not None:
            # init with default values if only class is provided
            if inspect.isclass(sampler):
                sampler = sampler()
            # set dataset to sample from
            sampler.set_dataset(train_data)
            shuffle = False

=======
        # load existing optimizer state dictionary if it exists
        if optimizer_state_dict:
            optimizer.load_state_dict(optimizer_state_dict)
>>>>>>> 8f9b2dc0

        # minimize training loss if training with dev data, else maximize dev score
        anneal_mode = "min" if train_with_dev or anneal_against_dev_loss else "max"
        best_validation_score = 100000000000 if train_with_dev or anneal_against_dev_loss else 0.

<<<<<<< HEAD
        if scheduler == OneCycleLR:
            if sampler is None:
                samples_per_epoch = len(train_data)
            else:
                samples_per_epoch = len(sampler)

            lr_scheduler = OneCycleLR(optimizer,
                                      max_lr=learning_rate,
                                      steps_per_epoch=samples_per_epoch // mini_batch_size + 1,
                                      epochs=max_epochs - self.epoch,
                                      # if we load a checkpoint, we have already trained for self.epoch
                                      pct_start=0.0,
                                      cycle_momentum=cycle_momentum)
        else:
            lr_scheduler = scheduler(
                optimizer,
                factor=anneal_factor,
                patience=patience,
                initial_extra_patience=initial_extra_patience,
                mode=anneal_mode,
                verbose=True,
            )
=======
        dataset_size = len(self.corpus.train)
        if train_with_dev:
            dataset_size += len(self.corpus.dev)

        # if scheduler is passed as a class, instantiate
        if inspect.isclass(scheduler):
            if scheduler == OneCycleLR:
                scheduler = OneCycleLR(optimizer,
                                       max_lr=learning_rate,
                                       steps_per_epoch=dataset_size // mini_batch_size + 1,
                                       epochs=max_epochs - epoch,
                                       # if we load a checkpoint, we have already trained for epoch
                                       pct_start=0.0,
                                       cycle_momentum=cycle_momentum)
            elif scheduler == LinearSchedulerWithWarmup:
                steps_per_epoch = (dataset_size + mini_batch_size - 1) / mini_batch_size
                num_train_steps = int(steps_per_epoch * max_epochs)
                num_warmup_steps = int(num_train_steps * warmup_fraction)

                scheduler = LinearSchedulerWithWarmup(optimizer,
                                                      num_train_steps=num_train_steps,
                                                      num_warmup_steps=num_warmup_steps)
            else:
                scheduler = scheduler(
                    optimizer,
                    factor=anneal_factor,
                    patience=patience,
                    initial_extra_patience=initial_extra_patience,
                    mode=anneal_mode,
                    verbose=True,
                )

        # load existing scheduler state dictionary if it exists
        if scheduler_state_dict:
            scheduler.load_state_dict(scheduler_state_dict)

        # update optimizer and scheduler in model card
        model_card['training_parameters']['optimizer'] = optimizer
        model_card['training_parameters']['scheduler'] = scheduler
>>>>>>> 8f9b2dc0

        if isinstance(scheduler, OneCycleLR) and batch_growth_annealing:
            raise ValueError("Batch growth with OneCycle policy is not implemented.")



        dev_score_history = []
        dev_loss_history = []
        train_loss_history = []

        micro_batch_size = mini_batch_chunk_size

        # At any point you can hit Ctrl + C to break out of training early.
        try:
            previous_learning_rate = learning_rate
            momentum = 0
            for group in optimizer.param_groups:
                if "momentum" in group:
                    momentum = group["momentum"]

            for epoch in range(epoch + 1, max_epochs + 1):
                log_line(log)

                # update epoch in model card
                self.model.model_card['training_parameters']['epoch'] = epoch

                if anneal_with_prestarts:
                    last_epoch_model_state_dict = copy.deepcopy(self.model.state_dict())

                if eval_on_train_shuffle:
                    train_part_indices = list(range(self.corpus.train))
                    random.shuffle(train_part_indices)
                    train_part_indices = train_part_indices[:train_part_size]
                    train_part = torch.utils.data.dataset.Subset(self.corpus.train, train_part_indices)

                # get new learning rate
                for group in optimizer.param_groups:
                    learning_rate = group["lr"]

                if learning_rate != previous_learning_rate and batch_growth_annealing:
                    mini_batch_size *= 2

                # reload last best model if annealing with restarts is enabled
                if (
                        (anneal_with_restarts or anneal_with_prestarts)
                        and learning_rate != previous_learning_rate
                        and os.path.exists(base_path / "best-model.pt")
                ):
                    if anneal_with_restarts:
                        log.info("resetting to best model")
                        self.model.load_state_dict(
                            self.model.load(base_path / "best-model.pt").state_dict()
                        )
                    if anneal_with_prestarts:
                        log.info("resetting to pre-best model")
                        self.model.load_state_dict(
                            self.model.load(base_path / "pre-best-model.pt").state_dict()
                        )

                previous_learning_rate = learning_rate
                if use_tensorboard:
                    writer.add_scalar("learning_rate", learning_rate, epoch)

                # stop training if learning rate becomes too small
                if ((not isinstance(scheduler, (OneCycleLR, LinearSchedulerWithWarmup)) and
                     learning_rate < min_learning_rate)):
                    log_line(log)
                    log.info("learning rate too small - quitting training!")
                    log_line(log)
                    break

                batch_loader = DataLoader(
                    train_data,
                    batch_size=mini_batch_size,
                    shuffle=shuffle if epoch > 1 else False,  # never shuffle the first epoch
                    num_workers=num_workers,
                    sampler=sampler,
                )

                self.model.train()

                train_loss: float = 0

                seen_batches = 0
                total_number_of_batches = len(batch_loader)

                modulo = max(1, int(total_number_of_batches / 10))

                # process mini-batches
                batch_time = 0
                average_over = 0
                for batch_no, batch in enumerate(batch_loader):

                    start_time = time.time()

                    # zero the gradients on the model and optimizer
                    self.model.zero_grad()
                    optimizer.zero_grad()

                    # if necessary, make batch_steps
                    batch_steps = [batch]
                    if len(batch) > micro_batch_size:
                        batch_steps = [batch[x: x + micro_batch_size] for x in range(0, len(batch), micro_batch_size)]

                    # forward and backward for batch
                    for batch_step in batch_steps:

                        # forward pass
                        loss = self.model.forward_loss(batch_step)

                        if isinstance(loss, Tuple):
                            average_over += loss[1]
                            loss = loss[0]

                        # Backward
                        if use_amp:
                            with amp.scale_loss(loss, optimizer) as scaled_loss:
                                scaled_loss.backward()
                        else:
                            loss.backward()
                        train_loss += loss.item()

                    # do the optimizer step
                    torch.nn.utils.clip_grad_norm_(self.model.parameters(), 5.0)
                    optimizer.step()

                    # do the scheduler step if one-cycle or linear decay
                    if isinstance(scheduler, (OneCycleLR, LinearSchedulerWithWarmup)):
                        scheduler.step()
                        # get new learning rate
                        for group in optimizer.param_groups:
                            learning_rate = group["lr"]
                            if "momentum" in group:
                                momentum = group["momentum"]
                            if "betas" in group:
                                momentum, _ = group["betas"]

                    seen_batches += 1

                    # depending on memory mode, embeddings are moved to CPU, GPU or deleted
                    store_embeddings(batch, embeddings_storage_mode)

                    batch_time += time.time() - start_time
                    if seen_batches % modulo == 0:
                        momentum_info = f' - momentum: {momentum:.4f}' if cycle_momentum else ''
                        intermittent_loss = train_loss / average_over if average_over > 0 else train_loss / seen_batches
                        log.info(
                            f"epoch {epoch} - iter {seen_batches}/{total_number_of_batches} - loss "
                            f"{intermittent_loss:.8f} - samples/sec: {mini_batch_size * modulo / batch_time:.2f}"
                            f" - lr: {learning_rate:.6f}{momentum_info}"
                        )
                        batch_time = 0
                        iteration = epoch * total_number_of_batches + batch_no
                        if not param_selection_mode and write_weights:
                            weight_extractor.extract_weights(self.model.state_dict(), iteration)

                if average_over != 0:
                    train_loss /= average_over

                self.model.eval()

                log_line(log)
                log.info(f"EPOCH {epoch} done: loss {train_loss:.4f} - lr {learning_rate:.7f}")

                if use_tensorboard:
                    writer.add_scalar("train_loss", train_loss, epoch)

                # evaluate on train / dev / test split depending on training settings
                result_line: str = ""

                if log_train:
                    train_eval_result = self.model.evaluate(
                        self.corpus.train,
                        gold_label_type=self.model.label_type,
                        mini_batch_size=mini_batch_chunk_size,
                        num_workers=num_workers,
                        embedding_storage_mode=embeddings_storage_mode,
                        main_evaluation_metric=main_evaluation_metric,
                        gold_label_dictionary=gold_label_dictionary_for_eval,
                    )
                    result_line += f"\t{train_eval_result.log_line}"

                    # depending on memory mode, embeddings are moved to CPU, GPU or deleted
                    store_embeddings(self.corpus.train, embeddings_storage_mode)

                if log_train_part:
                    train_part_eval_result, train_part_loss = self.model.evaluate(
                        train_part,
                        gold_label_type=self.model.label_type,
                        mini_batch_size=mini_batch_chunk_size,
                        num_workers=num_workers,
                        embedding_storage_mode=embeddings_storage_mode,
                        main_evaluation_metric=main_evaluation_metric,
                        gold_label_dictionary=gold_label_dictionary_for_eval,
                    )
                    result_line += f"\t{train_part_loss}\t{train_part_eval_result.log_line}"

                    log.info(
                        f"TRAIN_SPLIT : loss {train_part_loss} - {main_evaluation_metric[1]} ({main_evaluation_metric[0]}) {round(train_part_eval_result.main_score, 4)}"
                    )
                if use_tensorboard:
                    for (metric_class_avg_type, metric_type) in metrics_for_tensorboard:
                        writer.add_scalar(
                            f"train_{metric_class_avg_type}_{metric_type}",
                            train_part_eval_result.classification_report[metric_class_avg_type][metric_type], epoch
                        )

                if log_dev:
                    dev_eval_result = self.model.evaluate(
                        self.corpus.dev,
                        gold_label_type=self.model.label_type,
                        mini_batch_size=mini_batch_chunk_size,
                        num_workers=num_workers,
                        out_path=base_path / "dev.tsv",
                        embedding_storage_mode=embeddings_storage_mode,
                        main_evaluation_metric=main_evaluation_metric,
                        gold_label_dictionary=gold_label_dictionary_for_eval,
                    )
                    result_line += f"\t{dev_eval_result.loss}\t{dev_eval_result.log_line}"
                    log.info(
                        f"DEV : loss {dev_eval_result.loss} - {main_evaluation_metric[1]} ({main_evaluation_metric[0]})  {round(dev_eval_result.main_score, 4)}"
                    )
                    # calculate scores using dev data if available
                    # append dev score to score history
                    dev_score_history.append(dev_eval_result.main_score)
                    dev_loss_history.append(dev_eval_result.loss)

                    dev_score = dev_eval_result.main_score

                    # depending on memory mode, embeddings are moved to CPU, GPU or deleted
                    store_embeddings(self.corpus.dev, embeddings_storage_mode)

                    if use_tensorboard:
                        writer.add_scalar("dev_loss", dev_eval_result.loss, epoch)
                        writer.add_scalar("dev_score", dev_eval_result.main_score, epoch)
                        for (metric_class_avg_type, metric_type) in metrics_for_tensorboard:
                            writer.add_scalar(
                                f"dev_{metric_class_avg_type}_{metric_type}",
                                dev_eval_result.classification_report[metric_class_avg_type][metric_type], epoch
                            )

                if log_test:
                    test_eval_result = self.model.evaluate(
                        self.corpus.test,
                        gold_label_type=self.model.label_type,
                        mini_batch_size=mini_batch_chunk_size,
                        num_workers=num_workers,
                        out_path=base_path / "test.tsv",
                        embedding_storage_mode=embeddings_storage_mode,
                        main_evaluation_metric=main_evaluation_metric,
                        gold_label_dictionary=gold_label_dictionary_for_eval,
                    )
                    result_line += f"\t{test_eval_result.loss}\t{test_eval_result.log_line}"
                    log.info(
                        f"TEST : loss {test_eval_result.loss} - {main_evaluation_metric[1]} ({main_evaluation_metric[0]})  {round(test_eval_result.main_score, 4)}"
                    )

                    # depending on memory mode, embeddings are moved to CPU, GPU or deleted
                    store_embeddings(self.corpus.test, embeddings_storage_mode)

                    if use_tensorboard:
                        writer.add_scalar("test_loss", test_eval_result.loss, epoch)
                        writer.add_scalar("test_score", test_eval_result.main_score, epoch)
                        for (metric_class_avg_type, metric_type) in metrics_for_tensorboard:
                            writer.add_scalar(
                                f"test_{metric_class_avg_type}_{metric_type}",
                                test_eval_result.classification_report[metric_class_avg_type][metric_type], epoch
                            )

                # determine if this is the best model or if we need to anneal
                current_epoch_has_best_model_so_far = False
                # default mode: anneal against dev score
                if not train_with_dev and not anneal_against_dev_loss:
                    if dev_score > best_validation_score:
                        current_epoch_has_best_model_so_far = True
                        best_validation_score = dev_score

                    if isinstance(scheduler, AnnealOnPlateau):
                        scheduler.step(dev_score, dev_eval_result.loss)

                # alternative: anneal against dev loss
                if not train_with_dev and anneal_against_dev_loss:
                    if dev_eval_result.loss < best_validation_score:
                        current_epoch_has_best_model_so_far = True
                        best_validation_score = dev_eval_result.loss

                    if isinstance(scheduler, AnnealOnPlateau):
                        scheduler.step(dev_eval_result.loss)

                # alternative: anneal against train loss
                if train_with_dev:
                    if train_loss < best_validation_score:
                        current_epoch_has_best_model_so_far = True
                        best_validation_score = train_loss

                    if isinstance(scheduler, AnnealOnPlateau):
                        scheduler.step(train_loss)

                train_loss_history.append(train_loss)

                # determine bad epoch number
                try:
                    bad_epochs = scheduler.num_bad_epochs
                except:
                    bad_epochs = 0
                for group in optimizer.param_groups:
                    new_learning_rate = group["lr"]
                if new_learning_rate != previous_learning_rate:
                    bad_epochs = patience + 1
                    if previous_learning_rate == initial_learning_rate: bad_epochs += initial_extra_patience

                # log bad epochs
                log.info(f"BAD EPOCHS (no improvement): {bad_epochs}")

                if create_loss_file:
                    # output log file
                    with open(loss_txt, "a") as f:

                        # make headers on first epoch
                        if epoch == 1:
                            f.write(f"EPOCH\tTIMESTAMP\tBAD_EPOCHS\tLEARNING_RATE\tTRAIN_LOSS")

                            if log_train:
                                f.write("\tTRAIN_" + "\tTRAIN_".join(train_eval_result.log_header.split("\t")))

                            if log_train_part:
                                f.write("\tTRAIN_PART_LOSS\tTRAIN_PART_" + "\tTRAIN_PART_".join(
                                    train_part_eval_result.log_header.split("\t")))

                            if log_dev:
                                f.write("\tDEV_LOSS\tDEV_" + "\tDEV_".join(dev_eval_result.log_header.split("\t")))

                            if log_test:
                                f.write("\tTEST_LOSS\tTEST_" + "\tTEST_".join(test_eval_result.log_header.split("\t")))

                        f.write(
                            f"\n{epoch}\t{datetime.datetime.now():%H:%M:%S}\t{bad_epochs}\t{learning_rate:.4f}\t{train_loss}"
                        )
                        f.write(result_line)

                # if checkpoint is enabled, save model at each epoch
                if checkpoint and not param_selection_mode:
                    self.model.save(base_path / "checkpoint.pt", checkpoint=True)

                # Check whether to save best model
                if (
                        (not train_with_dev or anneal_with_restarts or anneal_with_prestarts)
                        and not param_selection_mode
                        and current_epoch_has_best_model_so_far
                        and not use_final_model_for_eval
                ):
                    log.info("saving best model")
                    self.model.save(base_path / "best-model.pt", checkpoint=save_optimizer_state)

                    if anneal_with_prestarts:
                        current_state_dict = self.model.state_dict()
                        self.model.load_state_dict(last_epoch_model_state_dict)
                        self.model.save(base_path / "pre-best-model.pt")
                        self.model.load_state_dict(current_state_dict)

                if save_model_each_k_epochs > 0 and not epoch % save_model_each_k_epochs:
                    print("saving model of current epoch")
                    model_name = "model_epoch_" + str(epoch) + ".pt"
                    self.model.save(base_path / model_name, checkpoint=save_optimizer_state)

            if use_swa:
                optimizer.swap_swa_sgd()

            # if we do not use dev data for model selection, save final model
            if save_final_model and not param_selection_mode:
                self.model.save(base_path / "final-model.pt", checkpoint=save_optimizer_state)

        except KeyboardInterrupt:
            log_line(log)
            log.info("Exiting from training early.")

            if use_tensorboard:
                writer.close()

            if not param_selection_mode:
                log.info("Saving model ...")
                self.model.save(base_path / "final-model.pt", checkpoint=save_optimizer_state)
                log.info("Done.")

        # test best model if test data is present
        if self.corpus.test and not train_with_test:
            final_score = self.final_test(
                base_path=base_path,
                eval_mini_batch_size=mini_batch_chunk_size,
                num_workers=num_workers,
                main_evaluation_metric=main_evaluation_metric,
                gold_label_dictionary_for_eval=gold_label_dictionary_for_eval,
            )
        else:
            final_score = 0
            log.info("Test data not provided setting final score to 0")

        if create_file_logs:
            log_handler.close()
            log.removeHandler(log_handler)

        if use_tensorboard:
            writer.close()

        return {
            "test_score": final_score,
            "dev_score_history": dev_score_history,
            "train_loss_history": train_loss_history,
            "dev_loss_history": dev_loss_history,
        }

    def resume(self,
               model: Optional[Model],
               **trainer_args,
               ):

        self.model = model

        # recover all arguments that were used to train this model
        args_used_to_train_model = self.model.model_card['training_parameters']

        # you can overwrite params with your own
        for param in trainer_args:
            args_used_to_train_model[param] = trainer_args[param]
            if param == 'optimizer' and 'optimizer_state_dict' in args_used_to_train_model:
                del args_used_to_train_model['optimizer_state_dict']
            if param == 'scheduler' and 'scheduler_state_dict' in args_used_to_train_model:
                del args_used_to_train_model['scheduler_state_dict']

        # surface nested arguments
        kwargs = args_used_to_train_model['kwargs']
        del args_used_to_train_model['kwargs']

        # resume training with these parameters
        self.train(**args_used_to_train_model, **kwargs)

    def fine_tune(self,
                  base_path: Union[Path, str],
                  learning_rate: float = 5e-5,
                  max_epochs: int = 10,
                  optimizer=torch.optim.AdamW,
                  scheduler=LinearSchedulerWithWarmup,
                  warmup_fraction: float = 0.1,
                  mini_batch_size: int = 4,
                  embeddings_storage_mode: str = 'none',
                  use_final_model_for_eval: bool = True,
                  **trainer_args,
                  ):

        return self.train(
            base_path=base_path,
            learning_rate=learning_rate,
            max_epochs=max_epochs,
            optimizer=optimizer,
            scheduler=scheduler,
            warmup_fraction=warmup_fraction,
            mini_batch_size=mini_batch_size,
            embeddings_storage_mode=embeddings_storage_mode,
            use_final_model_for_eval=use_final_model_for_eval,
            **trainer_args,
        )

    def final_test(
            self,
            base_path: Union[Path, str],
            eval_mini_batch_size: int,
            main_evaluation_metric: Tuple[str, str],
            num_workers: int = 8,
            gold_label_dictionary_for_eval: Optional[Dictionary] = None
    ):
        if type(base_path) is str:
            base_path = Path(base_path)
        base_path.mkdir(exist_ok=True, parents=True)

        log_line(log)

        self.model.eval()

        if (base_path / "best-model.pt").exists():
            self.model.load_state_dict(self.model.load(base_path / "best-model.pt").state_dict())
        else:
            log.info("Testing using last state of model ...")

        test_results = self.model.evaluate(
            self.corpus.test,
            gold_label_type=self.model.label_type,
            mini_batch_size=eval_mini_batch_size,
            num_workers=num_workers,
            out_path=base_path / "test.tsv",
            embedding_storage_mode="none",
            main_evaluation_metric=main_evaluation_metric,
            gold_label_dictionary=gold_label_dictionary_for_eval,
        )

        test_results: Result = test_results
        log.info(test_results.log_line)
        log.info(test_results.detailed_results)
        log_line(log)

        # if we are training over multiple datasets, do evaluation for each
        if type(self.corpus) is MultiCorpus:
            for subcorpus in self.corpus.corpora:
                log_line(log)
                if subcorpus.test:
                    subcorpus_results = self.model.evaluate(
                        subcorpus.test,
                        gold_label_type=self.model.label_type,
                        mini_batch_size=eval_mini_batch_size,
                        num_workers=num_workers,
                        out_path=base_path / f"{subcorpus.name}-test.tsv",
                        embedding_storage_mode="none",
                        main_evaluation_metric=main_evaluation_metric
                    )
                    log.info(subcorpus.name)
                    log.info(subcorpus_results.log_line)

        # get and return the final test score of best model
        final_score = test_results.main_score

        return final_score

    def find_learning_rate(
            self,
            base_path: Union[Path, str],
            optimizer,
            mini_batch_size: int = 32,
            start_learning_rate: float = 1e-7,
            end_learning_rate: float = 10,
            iterations: int = 1000,
            stop_early: bool = True,
            file_name: str = "learning_rate.tsv",
            **kwargs,
    ) -> Path:
        best_loss = None

        # cast string to Path
        if type(base_path) is str:
            base_path = Path(base_path)
        base_path.mkdir(exist_ok=True, parents=True)
        learning_rate_tsv = init_output_file(base_path, file_name)

        with open(learning_rate_tsv, "a") as f:
            f.write("ITERATION\tTIMESTAMP\tLEARNING_RATE\tTRAIN_LOSS\n")

        optimizer = optimizer(self.model.parameters(), lr=start_learning_rate, **kwargs)

        train_data = self.corpus.train

        scheduler = ExpAnnealLR(optimizer, end_learning_rate, iterations)

        model_state = self.model.state_dict()
        self.model.train()

        step = 0

        loss_list = []
        average_loss_list = []

        while step < iterations:

            batch_loader = DataLoader(train_data, batch_size=mini_batch_size, shuffle=True)

            for batch in batch_loader:
                step += 1

                # forward pass
                loss = self.model.forward_loss(batch)
                if isinstance(loss, Tuple):
                    loss = loss[0]

                # update optimizer and scheduler
                optimizer.zero_grad()
                loss.backward()
                torch.nn.utils.clip_grad_norm_(self.model.parameters(), 5.0)
                optimizer.step()
                scheduler.step()

                learning_rate = scheduler.get_lr()[0]

                # append current loss to list of losses for all iterations
                loss_list.append(loss.item())

                # compute averaged loss
                import statistics
                moving_avg_loss = statistics.mean(loss_list)
                average_loss_list.append(moving_avg_loss)

                if len(average_loss_list) > 10:
                    drop = average_loss_list[-10] - moving_avg_loss
                else:
                    drop = 0.

                if not best_loss or moving_avg_loss < best_loss:
                    best_loss = moving_avg_loss

                if step > iterations:
                    break

                if stop_early and (moving_avg_loss > 4 * best_loss or torch.isnan(loss)):
                    log_line(log)
                    log.info("loss diverged - stopping early!")
                    step = iterations
                    break

                with open(str(learning_rate_tsv), "a") as f:
                    f.write(f"{step}\t{learning_rate}\t{loss.item()}\t{moving_avg_loss}\t{drop}\n")

            self.model.load_state_dict(model_state)
            self.model.to(flair.device)

        log_line(log)
        log.info(f"learning rate finder finished - plot {learning_rate_tsv}")
        log_line(log)

        return Path(learning_rate_tsv)<|MERGE_RESOLUTION|>--- conflicted
+++ resolved
@@ -291,7 +291,6 @@
                 self.model, optimizer, opt_level=amp_opt_level
             )
 
-<<<<<<< HEAD
         train_data = self.corpus.train
 
         # if training also uses dev/train data, include in training set
@@ -312,40 +311,14 @@
             sampler.set_dataset(train_data)
             shuffle = False
 
-=======
         # load existing optimizer state dictionary if it exists
         if optimizer_state_dict:
             optimizer.load_state_dict(optimizer_state_dict)
->>>>>>> 8f9b2dc0
 
         # minimize training loss if training with dev data, else maximize dev score
         anneal_mode = "min" if train_with_dev or anneal_against_dev_loss else "max"
         best_validation_score = 100000000000 if train_with_dev or anneal_against_dev_loss else 0.
 
-<<<<<<< HEAD
-        if scheduler == OneCycleLR:
-            if sampler is None:
-                samples_per_epoch = len(train_data)
-            else:
-                samples_per_epoch = len(sampler)
-
-            lr_scheduler = OneCycleLR(optimizer,
-                                      max_lr=learning_rate,
-                                      steps_per_epoch=samples_per_epoch // mini_batch_size + 1,
-                                      epochs=max_epochs - self.epoch,
-                                      # if we load a checkpoint, we have already trained for self.epoch
-                                      pct_start=0.0,
-                                      cycle_momentum=cycle_momentum)
-        else:
-            lr_scheduler = scheduler(
-                optimizer,
-                factor=anneal_factor,
-                patience=patience,
-                initial_extra_patience=initial_extra_patience,
-                mode=anneal_mode,
-                verbose=True,
-            )
-=======
         dataset_size = len(self.corpus.train)
         if train_with_dev:
             dataset_size += len(self.corpus.dev)
@@ -353,13 +326,20 @@
         # if scheduler is passed as a class, instantiate
         if inspect.isclass(scheduler):
             if scheduler == OneCycleLR:
-                scheduler = OneCycleLR(optimizer,
-                                       max_lr=learning_rate,
-                                       steps_per_epoch=dataset_size // mini_batch_size + 1,
-                                       epochs=max_epochs - epoch,
-                                       # if we load a checkpoint, we have already trained for epoch
-                                       pct_start=0.0,
-                                       cycle_momentum=cycle_momentum)
+
+                if sampler is None:
+                    samples_per_epoch = len(train_data)
+                else:
+                    samples_per_epoch = len(sampler)
+
+                lr_scheduler = OneCycleLR(optimizer,
+                                          max_lr=learning_rate,
+                                          steps_per_epoch=samples_per_epoch // mini_batch_size + 1,
+                                          epochs=max_epochs - self.epoch,
+                                          # if we load a checkpoint, we have already trained for self.epoch
+                                          pct_start=0.0,
+                                          cycle_momentum=cycle_momentum)
+
             elif scheduler == LinearSchedulerWithWarmup:
                 steps_per_epoch = (dataset_size + mini_batch_size - 1) / mini_batch_size
                 num_train_steps = int(steps_per_epoch * max_epochs)
@@ -385,12 +365,9 @@
         # update optimizer and scheduler in model card
         model_card['training_parameters']['optimizer'] = optimizer
         model_card['training_parameters']['scheduler'] = scheduler
->>>>>>> 8f9b2dc0
 
         if isinstance(scheduler, OneCycleLR) and batch_growth_annealing:
             raise ValueError("Batch growth with OneCycle policy is not implemented.")
-
-
 
         dev_score_history = []
         dev_loss_history = []
