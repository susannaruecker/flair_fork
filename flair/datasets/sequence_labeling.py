import logging
import re
import os
import shutil
import glob
from pathlib import Path
from typing import Union, Dict, List
from os import listdir
import zipfile
from zipfile import ZipFile
<<<<<<< HEAD
import tarfile
=======
import csv
>>>>>>> 07058bfc


import flair
from flair.data import Corpus, MultiCorpus, FlairDataset, Sentence, Token
from flair.datasets.base import find_train_dev_test_files
from flair.file_utils import cached_path, unpack_file, unzip_file

log = logging.getLogger("flair")


class ColumnCorpus(Corpus):
    def __init__(
            self,
            data_folder: Union[str, Path],
            column_format: Dict[int, str],
            train_file=None,
            test_file=None,
            dev_file=None,
            tag_to_bioes=None,
            column_delimiter: str = r"\s+",
            comment_symbol: str = None,
            encoding: str = "utf-8",
            document_separator_token: str = None,
            skip_first_line: bool = False,
            in_memory: bool = True,
            label_name_map: Dict[str, str] = None,
            autofind_splits: bool = True,
            **corpusargs,
    ):
        """
        Instantiates a Corpus from CoNLL column-formatted task data such as CoNLL03 or CoNLL2000.
        :param data_folder: base folder with the task data
        :param column_format: a map specifying the column format
        :param train_file: the name of the train file
        :param test_file: the name of the test file
        :param dev_file: the name of the dev file, if None, dev data is sampled from train
        :param tag_to_bioes: whether to convert to BIOES tagging scheme
        :param column_delimiter: default is to split on any separatator, but you can overwrite for instance with "\t"
        to split only on tabs
        :param comment_symbol: if set, lines that begin with this symbol are treated as comments
        :param document_separator_token: If provided, sentences that function as document boundaries are so marked
        :param skip_first_line: set to True if your dataset has a header line
        :param in_memory: If set to True, the dataset is kept in memory as Sentence objects, otherwise does disk reads
        :return: a Corpus with annotated train, dev and test data
        :param label_name_map: Optionally map tag names to different schema.
        """

        # find train, dev and test files if not specified
        dev_file, test_file, train_file = \
            find_train_dev_test_files(data_folder, dev_file, test_file, train_file, autofind_splits)

        # get train data
        train = ColumnDataset(
            train_file,
            column_format,
            tag_to_bioes,
            encoding=encoding,
            comment_symbol=comment_symbol,
            column_delimiter=column_delimiter,
            in_memory=in_memory,
            document_separator_token=document_separator_token,
            skip_first_line=skip_first_line,
            label_name_map=label_name_map,
        ) if train_file is not None else None

        # read in test file if exists
        test = ColumnDataset(
            test_file,
            column_format,
            tag_to_bioes,
            encoding=encoding,
            comment_symbol=comment_symbol,
            column_delimiter=column_delimiter,
            in_memory=in_memory,
            document_separator_token=document_separator_token,
            skip_first_line=skip_first_line,
            label_name_map=label_name_map,
        ) if test_file is not None else None

        # read in dev file if exists
        dev = ColumnDataset(
            dev_file,
            column_format,
            tag_to_bioes,
            encoding=encoding,
            comment_symbol=comment_symbol,
            column_delimiter=column_delimiter,
            in_memory=in_memory,
            document_separator_token=document_separator_token,
            skip_first_line=skip_first_line,
            label_name_map=label_name_map,
        ) if dev_file is not None else None

        super(ColumnCorpus, self).__init__(train, dev, test, name=str(data_folder), **corpusargs)


class ColumnDataset(FlairDataset):
    # special key for space after
    SPACE_AFTER_KEY = "space-after"

    def __init__(
            self,
            path_to_column_file: Union[str, Path],
            column_name_map: Dict[int, str],
            tag_to_bioes: str = None,
            column_delimiter: str = r"\s+",
            comment_symbol: str = None,
            in_memory: bool = True,
            document_separator_token: str = None,
            encoding: str = "utf-8",
            skip_first_line: bool = False,
            label_name_map: Dict[str, str] = None,
    ):
        """
        Instantiates a column dataset (typically used for sequence labeling or word-level prediction).
        :param path_to_column_file: path to the file with the column-formatted data
        :param column_name_map: a map specifying the column format
        :param tag_to_bioes: whether to convert to BIOES tagging scheme
        :param column_delimiter: default is to split on any separatator, but you can overwrite for instance with "\t"
        to split only on tabs
        :param comment_symbol: if set, lines that begin with this symbol are treated as comments
        :param in_memory: If set to True, the dataset is kept in memory as Sentence objects, otherwise does disk reads
        :param document_separator_token: If provided, sentences that function as document boundaries are so marked
        :param skip_first_line: set to True if your dataset has a header line
        :param label_name_map: Optionally map tag names to different schema.
        """
        if type(path_to_column_file) is str:
            path_to_column_file = Path(path_to_column_file)
        assert path_to_column_file.exists()
        self.path_to_column_file = path_to_column_file
        self.tag_to_bioes = tag_to_bioes
        self.column_name_map = column_name_map
        self.column_delimiter = column_delimiter
        self.comment_symbol = comment_symbol
        self.document_separator_token = document_separator_token
        self.label_name_map = label_name_map

        # store either Sentence objects in memory, or only file offsets
        self.in_memory = in_memory

        self.total_sentence_count: int = 0

        # most data sets have the token text in the first column, if not, pass 'text' as column
        self.text_column: int = 0
        for column in self.column_name_map:
            if column_name_map[column] == "text":
                self.text_column = column

        # determine encoding of text file
        self.encoding = encoding

        with open(str(self.path_to_column_file), encoding=self.encoding) as file:

            # skip first line if to selected
            if skip_first_line:
                file.readline()

            # option 1: read only sentence boundaries as offset positions
            if not self.in_memory:
                self.indices: List[int] = []

                line = file.readline()
                position = 0
                sentence_started = False
                while line:
                    if sentence_started and self.__line_completes_sentence(line):
                        self.indices.append(position)
                        position = file.tell()
                        sentence_started = False

                    elif not line.isspace():
                        sentence_started = True
                    line = file.readline()

                if sentence_started:
                    self.indices.append(position)

                self.total_sentence_count = len(self.indices)

            # option 2: keep everything in memory
            if self.in_memory:
                self.sentences: List[Sentence] = []

                # pointer to previous
                previous_sentence = None
                while True:
                    sentence = self._convert_lines_to_sentence(self._read_next_sentence(file))
                    if not sentence: break
                    sentence._previous_sentence = previous_sentence
                    sentence._next_sentence = None

                    if previous_sentence: previous_sentence._next_sentence = sentence

                    self.sentences.append(sentence)
                    previous_sentence = sentence

                self.total_sentence_count = len(self.sentences)

    def _read_next_sentence(self, file):
        lines = []
        line = file.readline()
        while line:
            if not line.isspace():
                lines.append(line)

            # if sentence ends, break
            if len(lines) > 0 and self.__line_completes_sentence(line):
                break

            line = file.readline()
        return lines

    def _convert_lines_to_sentence(self, lines):

        sentence: Sentence = Sentence()
        for line in lines:
            # skip comments
            if self.comment_symbol is not None and line.startswith(self.comment_symbol):
                continue

            # if sentence ends, convert and return
            if self.__line_completes_sentence(line):
                if len(sentence) > 0:
                    if self.tag_to_bioes is not None:
                        sentence.convert_tag_scheme(
                            tag_type=self.tag_to_bioes, target_scheme="iobes"
                        )
                    # check if this sentence is a document boundary
                    if sentence.to_original_text() == self.document_separator_token:
                        sentence.is_document_boundary = True
                    return sentence

            # otherwise, this line is a token. parse and add to sentence
            else:
                token = self._parse_token(line)
                sentence.add_token(token)

        # check if this sentence is a document boundary
        if sentence.to_original_text() == self.document_separator_token: sentence.is_document_boundary = True

        if self.tag_to_bioes is not None:
            sentence.convert_tag_scheme(
                tag_type=self.tag_to_bioes, target_scheme="iobes"
            )

        if len(sentence) > 0: return sentence

    def _parse_token(self, line: str) -> Token:
        fields: List[str] = re.split(self.column_delimiter, line.rstrip())
        token = Token(fields[self.text_column])
        for column in self.column_name_map:
            if len(fields) > column:
                if column != self.text_column and self.column_name_map[column] != self.SPACE_AFTER_KEY:
                    task = self.column_name_map[column]  # for example 'pos'
                    tag = fields[column]
                    if tag.count("-") >= 1:  # tag with prefix, for example tag='B-OBJ'
                        split_at_first_hyphen = tag.split("-", 1)
                        tagging_format_prefix = split_at_first_hyphen[0]
                        tag_without_tagging_format = split_at_first_hyphen[1]
                        if self.label_name_map and tag_without_tagging_format in self.label_name_map.keys():
                            tag = tagging_format_prefix + "-" + self.label_name_map[tag_without_tagging_format]
                            # for example, transforming 'B-OBJ' to 'B-part-of-speech-object'
                            if self.label_name_map[tag_without_tagging_format] == 'O': tag = 'O'
                    else:  # tag without prefix, for example tag='PPER'
                        if self.label_name_map and tag in self.label_name_map.keys():
                            tag = self.label_name_map[tag]  # for example, transforming 'PPER' to 'person'
                            if self.label_name_map[tag] == 'O': tag = 'O'
                    token.add_label(task, tag)
                if self.column_name_map[column] == self.SPACE_AFTER_KEY and fields[column] == '-':
                    token.whitespace_after = False
        return token

    def __line_completes_sentence(self, line: str) -> bool:
        sentence_completed = line.isspace() or line == ''
        return sentence_completed

    def is_in_memory(self) -> bool:
        return self.in_memory

    def __len__(self):
        return self.total_sentence_count

    def __getitem__(self, index: int = 0) -> Sentence:

        # if in memory, retrieve parsed sentence
        if self.in_memory:
            sentence = self.sentences[index]

        # else skip to position in file where sentence begins
        else:
            with open(str(self.path_to_column_file), encoding=self.encoding) as file:
                file.seek(self.indices[index])
                sentence = self._convert_lines_to_sentence(self._read_next_sentence(file))

            # set sentence context using partials
            sentence._position_in_dataset = (self, index)

        return sentence

class AMHARIC_NER(ColumnCorpus):
    def __init__(
            self,
            base_path: Union[str, Path] = None,
            tag_to_bioes: str = "ner",
            in_memory: bool = True,
            **corpusargs,
    ):
        """
        Initialize the Amharic corpus available on https://github.com/masakhane-io/masakhane-ner/tree/main/data/amh/.
        The first time you call this constructor it will automatically download the dataset.
        :param base_path: Default is None, meaning that corpus gets auto-downloaded and loaded. You can override this
        to point to a different folder but typically this should not be necessary.
        :param tag_to_bioes: NER by default, need not be changed, but you could also select 'pos' to predict
        POS tags instead
        :param in_memory: If True, keeps dataset in memory giving speedups in training.
        :param document_as_sequence: If True, all sentences of a document are read into a single Sentence object
        """
        if type(base_path) == str:
            base_path: Path = Path(base_path)

        # column format
        columns = {0: "text", 1: "ner"}

        # this dataset name
        dataset_name = self.__class__.__name__.lower()

        # default dataset folder is the cache root
        if not base_path:
            base_path = Path(flair.cache_root) / "datasets"
        data_folder = base_path / dataset_name

        # download data if necessary
        ner_amharic_path = "https://raw.githubusercontent.com/masakhane-io/masakhane-ner/main/data/amh/"
        cached_path(f"{ner_amharic_path}dev.txt", Path("datasets") / dataset_name)
        cached_path(f"{ner_amharic_path}test.txt", Path("datasets") / dataset_name)
        cached_path(f"{ner_amharic_path}train.txt", Path("datasets") / dataset_name)

        super(AMHARIC_NER, self).__init__(
            data_folder,
            columns,
            tag_to_bioes=tag_to_bioes,
            encoding="utf-8",
            in_memory=in_memory,
            **corpusargs,
        )

class ANER_CORP(ColumnCorpus):
    def __init__(
            self,
            base_path: Union[str, Path] = None,
            tag_to_bioes: str = "ner",
            in_memory: bool = True,
            document_as_sequence: bool = False,
            **corpusargs,
    ):
        """
        Initialize a preprocessed version of the Arabic Named Entity Recognition Corpus (ANERCorp) dataset available
        from https://github.com/EmnamoR/Arabic-named-entity-recognition/blob/master/ANERCorp.rar.
        http://curtis.ml.cmu.edu/w/courses/index.php/ANERcorp
        Column order is swapped
        The first time you call this constructor it will automatically download the dataset.
        :param base_path: Default is None, meaning that corpus gets auto-downloaded and loaded. You can override this
        to point to a different folder but typically this should not be necessary.
        :param tag_to_bioes: NER by default, need not be changed.
        :param in_memory: If True, keeps dataset in memory giving speedups in training.
        :param document_as_sequence: If True, all sentences of a document are read into a single Sentence object
        """
        if type(base_path) == str:
            base_path: Path = Path(base_path)

        # column format
        columns = {0: "text", 1: "ner"}

        # this dataset name
        dataset_name = self.__class__.__name__.lower()

        # default dataset folder is the cache root
        if not base_path:
            base_path = Path(flair.cache_root) / "datasets"
        data_folder = base_path / dataset_name

        # download data if necessary
        anercorp_path = "https://megantosh.s3.eu-central-1.amazonaws.com/ANERcorp/"
        # cached_path(f"{anercorp_path}test.txt", Path("datasets") / dataset_name)
        cached_path(f"{anercorp_path}train.txt", Path("datasets") / dataset_name)

        super(ANER_CORP, self).__init__(
            data_folder,
            columns,
            # tag_to_bioes=tag_to_bioes,
            encoding="utf-8",
            in_memory=in_memory,
            document_separator_token=None if not document_as_sequence else "-DOCSTART-",
            **corpusargs,
        )


class AQMAR(ColumnCorpus):
    def __init__(
            self,
            base_path: Union[str, Path] = None,
            tag_to_bioes: str = "ner",
            in_memory: bool = True,
            document_as_sequence: bool = False,
            **corpusargs,
    ):
        """
        Initialize a preprocessed  and modified version of the American and Qatari Modeling of Arabic (AQMAR) dataset available
        from http://www.cs.cmu.edu/~ark/ArabicNER/AQMAR_Arabic_NER_corpus-1.0.zip.
        via http://www.cs.cmu.edu/~ark/AQMAR/

        - Modifications from original dataset: Miscellaneous tags (MIS0, MIS1, MIS2, MIS3) are merged to one tag "MISC" as these categories deviate across the original dataset
        - The 28 original Wikipedia articles are merged into a single file containing the articles in alphabetical order

        The first time you call this constructor it will automatically download the dataset.

        This dataset is licensed under a Creative Commons Attribution-ShareAlike 3.0 Unported License.
        please cite: "Behrang Mohit, Nathan Schneider, Rishav Bhowmick, Kemal Oflazer, and Noah A. Smith (2012),
        Recall-Oriented Learning of Named Entities in Arabic Wikipedia. Proceedings of EACL."

        :param base_path: Default is None, meaning that corpus gets auto-downloaded and loaded. You can override this to point to a different folder but typically this should not be necessary.
        :param tag_to_bioes: NER by default, need not be changed, but you could also select 'pos' to predict
        POS tags instead
        :param in_memory: If True, keeps dataset in memory giving speedups in training.
        :param document_as_sequence: If True, all sentences of a document are read into a single Sentence object
        """
        if type(base_path) == str:
            base_path: Path = Path(base_path)

        # column format
        columns = {0: "text", 1: "ner"}

        # this dataset name
        dataset_name = self.__class__.__name__.lower()

        # default dataset folder is the cache root
        if not base_path:
            base_path = Path(flair.cache_root) / "datasets"
        data_folder = base_path / dataset_name

        # download data if necessary
        aqmar_path = "https://megantosh.s3.eu-central-1.amazonaws.com/AQMAR/"
        # cached_path(f"{anercorp_path}test.txt", Path("datasets") / dataset_name)
        cached_path(f"{aqmar_path}train.txt", Path("datasets") / dataset_name)

        super(AQMAR, self).__init__(
            data_folder,
            columns,
            # tag_to_bioes=tag_to_bioes,
            encoding="utf-8",
            in_memory=in_memory,
            document_separator_token=None if not document_as_sequence else "-DOCSTART-",
            **corpusargs,
        )



class BIOFID(ColumnCorpus):
    def __init__(
            self,
            base_path: Union[str, Path] = None,
            tag_to_bioes: str = "ner",
            in_memory: bool = True,
            **corpusargs,
    ):
        if type(base_path) == str:
            base_path: Path = Path(base_path)

        # column format
        columns = {0: "text", 1: "lemma", 2: "pos", 3: "ner"}

        # this dataset name
        dataset_name = self.__class__.__name__.lower()

        # default dataset folder is the cache root
        if not base_path:
            base_path = Path(flair.cache_root) / "datasets"
        data_folder = base_path / dataset_name

        # download data if necessary
        biofid_path = "https://raw.githubusercontent.com/texttechnologylab/BIOfid/master/BIOfid-Dataset-NER/"
        cached_path(f"{biofid_path}train.conll", Path("datasets") / dataset_name)
        cached_path(f"{biofid_path}dev.conll", Path("datasets") / dataset_name)
        cached_path(f"{biofid_path}test.conll", Path("datasets") / dataset_name)

        super(BIOFID, self).__init__(
            data_folder, columns, tag_to_bioes=tag_to_bioes, in_memory=in_memory, **corpusargs,
        )


class BIOSCOPE(ColumnCorpus):
    def __init__(
            self,
            base_path: Union[str, Path] = None,
            in_memory: bool = True,
            **corpusargs,
    ):
        if type(base_path) == str:
            base_path: Path = Path(base_path)

        # column format
        columns = {0: "text", 1: "tag"}

        # this dataset name
        dataset_name = self.__class__.__name__.lower()

        # default dataset folder is the cache root
        if not base_path:
            base_path = Path(flair.cache_root) / "datasets"
        data_folder = base_path / dataset_name

        # download data if necessary
        bioscope_path = "https://raw.githubusercontent.com/whoisjones/BioScopeSequenceLabelingData/master/sequence_labeled/"
        cached_path(f"{bioscope_path}output.txt", Path("datasets") / dataset_name)

        super(BIOSCOPE, self).__init__(
            data_folder, columns, in_memory=in_memory, train_file="output.txt", **corpusargs,
        )


class CONLL_03(ColumnCorpus):
    def __init__(
            self,
            base_path: Union[str, Path] = None,
            tag_to_bioes: str = "ner",
            entity_linking:bool = False,
            in_memory: bool = True,
            **corpusargs,
    ):
        """
        Initialize the CoNLL-03 corpus. This is only possible if you've manually downloaded it to your machine.
        Obtain the corpus from https://www.clips.uantwerpen.be/conll2003/ner/ and put the eng.testa, .testb, .train
        files in a folder called 'conll_03'. Then set the base_path parameter in the constructor to the path to the
        parent directory where the conll_03 folder resides.
        If using entity linking, the conll03 dateset is reduced by about 20 Documents, which are not part of the yago dataset.
        :param base_path: Path to the CoNLL-03 corpus (i.e. 'conll_03' folder) on your machine
        :param tag_to_bioes: NER by default, need not be changed, but you could also select 'pos' or 'np' to predict
        POS tags or chunks respectively
        :param in_memory: If True, keeps dataset in memory giving speedups in training.
        :param document_as_sequence: If True, all sentences of a document are read into a single Sentence object
        """
        if type(base_path) == str:
            base_path: Path = Path(base_path)

        # column format
        if not entity_linking:
            columns = {0: "text", 1: "pos", 2: "np", 3: "ner"}
        else:
            columns = {0: "text", 1: "pos", 2: "np", 3: "ner", 4: 'tmp',5:'entity' ,6:'normalised entity', 7: 'link', 8:'tmp_nr', 9:'tmpLink'}

        # this dataset name
        if entity_linking:
            dataset_name = self.__class__.__name__.lower()+"-yago-reduced"
        else:
            dataset_name = self.__class__.__name__.lower()

        # default dataset folder is the cache root
        if not base_path:
            base_path = Path(flair.cache_root) / "datasets"
        data_folder = base_path / dataset_name

        if entity_linking:
            print('Test')
            conll_yago_path = "https://nlp.informatik.hu-berlin.de/resources/datasets/conll_entity_linking/"
            cached_path(f"{conll_yago_path}combinedENG.testa", Path("datasets") / dataset_name)
            cached_path(f"{conll_yago_path}combinedENG.testb", Path("datasets") / dataset_name)
            cached_path(f"{conll_yago_path}combinedENG.train", Path("datasets") / dataset_name)
            


        # check if data there
        if not data_folder.exists():
            log.warning("-" * 100)
            log.warning(f'WARNING: CoNLL-03 dataset not found at "{data_folder}".')
            log.warning(
                'Instructions for obtaining the data can be found here: https://www.clips.uantwerpen.be/conll2003/ner/"'
            )
            log.warning("-" * 100)

        if entity_linking:
            super(CONLL_03, self).__init__(
                data_folder,
                columns,
                tag_to_bioes=tag_to_bioes,
                column_delimiter='\t',
                in_memory=in_memory,
                document_separator_token="-DOCSTART-",
                **corpusargs,
            )
        else:    
            super(CONLL_03, self).__init__(
                data_folder,
                columns,
                tag_to_bioes=tag_to_bioes,
                in_memory=in_memory,
                document_separator_token="-DOCSTART-",
                **corpusargs,
            )


class CONLL_03_GERMAN(ColumnCorpus):
    def __init__(
            self,
            base_path: Union[str, Path] = None,
            tag_to_bioes: str = "ner",
            in_memory: bool = True,
            **corpusargs,
    ):
        """
        Initialize the CoNLL-03 corpus for German. This is only possible if you've manually downloaded it to your machine.
        Obtain the corpus from https://www.clips.uantwerpen.be/conll2003/ner/ and put the respective files in a folder called
        'conll_03_german'. Then set the base_path parameter in the constructor to the path to the parent directory where
        the conll_03_german folder resides.
        :param base_path: Path to the CoNLL-03 corpus (i.e. 'conll_03_german' folder) on your machine
        :param tag_to_bioes: NER by default, need not be changed, but you could also select 'lemma', 'pos' or 'np' to predict
        word lemmas, POS tags or chunks respectively
        :param in_memory: If True, keeps dataset in memory giving speedups in training.
        :param document_as_sequence: If True, all sentences of a document are read into a single Sentence object
        """
        if type(base_path) == str:
            base_path: Path = Path(base_path)

        # column format
        columns = {0: "text", 1: "lemma", 2: "pos", 3: "np", 4: "ner"}

        # this dataset name
        dataset_name = self.__class__.__name__.lower()

        # default dataset folder is the cache root
        if not base_path:
            base_path = Path(flair.cache_root) / "datasets"
        data_folder = base_path / dataset_name

        # check if data there
        if not data_folder.exists():
            log.warning("-" * 100)
            log.warning(f'WARNING: CoNLL-03 dataset not found at "{data_folder}".')
            log.warning(
                'Instructions for obtaining the data can be found here: https://www.clips.uantwerpen.be/conll2003/ner/"'
            )
            log.warning("-" * 100)

        super(CONLL_03_GERMAN, self).__init__(
            data_folder,
            columns,
            tag_to_bioes=tag_to_bioes,
            in_memory=in_memory,
            document_separator_token="-DOCSTART-",
            **corpusargs,
        )


class CONLL_03_DUTCH(ColumnCorpus):
    def __init__(
            self,
            base_path: Union[str, Path] = None,
            tag_to_bioes: str = "ner",
            in_memory: bool = True,
            **corpusargs,
    ):
        """
        Initialize the CoNLL-03 corpus for Dutch. The first time you call this constructor it will automatically
        download the dataset.
        :param base_path: Default is None, meaning that corpus gets auto-downloaded and loaded. You can override this
        to point to a different folder but typically this should not be necessary.
        :param tag_to_bioes: NER by default, need not be changed, but you could also select 'pos' to predict
        POS tags instead
        :param in_memory: If True, keeps dataset in memory giving speedups in training.
        :param document_as_sequence: If True, all sentences of a document are read into a single Sentence object
        """
        if type(base_path) == str:
            base_path: Path = Path(base_path)

        # column format
        columns = {0: "text", 1: "pos", 2: "ner"}

        # this dataset name
        dataset_name = self.__class__.__name__.lower()

        # default dataset folder is the cache root
        if not base_path:
            base_path = Path(flair.cache_root) / "datasets"
        data_folder = base_path / dataset_name

        # download data if necessary
        conll_02_path = "https://www.clips.uantwerpen.be/conll2002/ner/data/"

        # download files if not present locally
        cached_path(f"{conll_02_path}ned.testa", data_folder / 'raw')
        cached_path(f"{conll_02_path}ned.testb", data_folder / 'raw')
        cached_path(f"{conll_02_path}ned.train", data_folder / 'raw')

        # we need to slightly modify the original files by adding some new lines after document separators
        train_data_file = data_folder / 'train.txt'
        if not train_data_file.is_file():
            self.__offset_docstarts(data_folder / 'raw' / "ned.train", data_folder / 'train.txt')
            self.__offset_docstarts(data_folder / 'raw' / "ned.testa", data_folder / 'dev.txt')
            self.__offset_docstarts(data_folder / 'raw' / "ned.testb", data_folder / 'test.txt')

        super(CONLL_03_DUTCH, self).__init__(
            data_folder,
            columns,
            train_file='train.txt',
            dev_file='dev.txt',
            test_file='test.txt',
            tag_to_bioes=tag_to_bioes,
            encoding="latin-1",
            in_memory=in_memory,
            document_separator_token="-DOCSTART-",
            **corpusargs,
        )

    @staticmethod
    def __offset_docstarts(file_in: Union[str, Path], file_out: Union[str, Path]):
        with open(file_in, 'r', encoding="latin-1") as f:
            lines = f.readlines()
        with open(file_out, 'w', encoding="latin-1") as f:
            for line in lines:
                f.write(line)
                if line.startswith('-DOCSTART-'):
                    f.write("\n")



class ICELANDIC_NER(ColumnCorpus):
    def __init__(
            self,
            base_path: Union[str, Path] = None,
            tag_to_bioes: str = "ner",
            in_memory: bool = True,
            **corpusargs,
    ):
        """
        Initialize the ICELANDIC_NER corpus. The first time you call this constructor it will automatically
        download the dataset.
        :param base_path: Default is None, meaning that corpus gets auto-downloaded and loaded. You can override this
        to point to a different folder but typically this should not be necessary.
        :param tag_to_bioes: NER by default, need not be changed, but you could also select 'pos' to predict
        POS tags instead
        :param in_memory: If True, keeps dataset in memory giving speedups in training.
        :param document_as_sequence: If True, all sentences of a document are read into a single Sentence object
        """
        if type(base_path) == str:
            base_path: Path = Path(base_path)

        # column format
        columns = {0: "text", 1: "ner"}

        # this dataset name
        dataset_name = self.__class__.__name__.lower()

        # default dataset folder is the cache root
        if not base_path:
            base_path = Path(flair.cache_root) / "datasets"
        data_folder = base_path / dataset_name

        if not os.path.isfile(data_folder / 'icelandic_ner.txt'):
            # download zip
            icelandic_ner ="https://repository.clarin.is/repository/xmlui/handle/20.500.12537/42/allzip"
            icelandic_ner_path = cached_path(icelandic_ner, Path("datasets") / dataset_name)

            #unpacking the zip
            unpack_file(
                  icelandic_ner_path,
                  data_folder,
                  mode="zip",
                  keep=True
              )
        outputfile = os.path.abspath(data_folder)

        #merge the files in one as the zip is containing multiples files

        with open(outputfile/data_folder/"icelandic_ner.txt", "wb") as outfile:
            for files in os.walk(outputfile/data_folder):
                f = files[2]

                for i in range(len(f)):
                    if f[i].endswith('.txt'):
                        with open(outputfile/data_folder/f[i], 'rb') as infile:
                            contents = infile.read()
                        outfile.write(contents)


        super(ICELANDIC_NER, self).__init__(
            data_folder,
            columns,
            train_file='icelandic_ner.txt',
            tag_to_bioes=tag_to_bioes,
            in_memory=in_memory,
            **corpusargs,
        )

<<<<<<< HEAD


class WEBPAGES_NER(ColumnCorpus):

=======
class JAPANESE_NER(ColumnCorpus):
>>>>>>> 07058bfc
    def __init__(
            self,
            base_path: Union[str, Path] = None,
            tag_to_bioes: str = "ner",
            in_memory: bool = True,
            **corpusargs,
    ):
        """
<<<<<<< HEAD
        Initialize the WEBPAGES_NER corpus. The first time you call this constructor it will automatically
        download the dataset.
        :param base_path: Default is None, meaning that corpus gets auto-downloaded and loaded. You can override this
        to point to a different folder but typically this should not be necessary.
        :param tag_to_bioes: NER by default, need not be changed, but you could also select 'pos' to predict
        POS tags instead
        :param in_memory: If True, keeps dataset in memory giving speedups in training.
        :param document_as_sequence: If True, all sentences of a document are read into a single Sentence object
=======
        Initialize the Hironsan/IOB2 corpus for Japanese. The first time you call this constructor it will automatically
        download the dataset.
        :param base_path: Default is None, meaning that corpus gets auto-downloaded and loaded. You can override this
        to point to a different folder but typically this should not be necessary.
        :param tag_to_bioes: NER by default.
        :param in_memory: If True, keeps dataset in memory giving speedups in training.
>>>>>>> 07058bfc
        """
        if type(base_path) == str:
            base_path: Path = Path(base_path)

        # column format
<<<<<<< HEAD
        columns = {0: "ner", 5: "text"}
=======
        columns = {0: 'text', 1: 'ner'}
>>>>>>> 07058bfc

        # this dataset name
        dataset_name = self.__class__.__name__.lower()

        # default dataset folder is the cache root
        if not base_path:
            base_path = Path(flair.cache_root) / "datasets"
        data_folder = base_path / dataset_name

<<<<<<< HEAD
        if not os.path.isfile(data_folder / 'webpages_ner.txt'):
        #     # download zip
            tar_file = "https://cogcomp.seas.upenn.edu/Data/NERWebpagesColumns.tgz"
            webpages_ner_path = cached_path(tar_file, Path("datasets") / dataset_name)
            tf = tarfile.open(webpages_ner_path)
            tf.extractall(data_folder)
            tf.close()
        outputfile = os.path.abspath(data_folder)

        #merge the files in one as the zip is containing multiples files

        with open(outputfile/data_folder/"webpages_ner.txt", "w+") as outfile:
            for files in os.walk(outputfile):
                f = files[1]
                ff = os.listdir(outputfile/data_folder/f[-1])
                for i, file in enumerate(ff):
                    if file.endswith('.gold'):
                        with open(outputfile/data_folder/f[-1]/file, 'r+', errors='replace') as infile:
                            content = infile.read()
                        outfile.write(content)
                break


        super(WEBPAGES_NER, self).__init__(
            data_folder,
            columns,
            train_file='webpages_ner.txt',
=======
        # download data from github if necessary (hironsan.txt, ja.wikipedia.conll)
        IOB2_path = "https://raw.githubusercontent.com/Hironsan/IOB2Corpus/master/"

        # download files if not present locally
        cached_path(f"{IOB2_path}hironsan.txt", data_folder / 'raw')
        cached_path(f"{IOB2_path}ja.wikipedia.conll", data_folder / 'raw')

        # we need to modify the original files by adding new lines after after the end of each sentence
        train_data_file = data_folder / 'train.txt'
        if not train_data_file.is_file():
            self.__prepare_jap_wikinews_corpus(data_folder / 'raw' / "hironsan.txt", data_folder / 'train.txt')
            self.__prepare_jap_wikipedia_corpus(data_folder / 'raw' / "ja.wikipedia.conll", data_folder / 'train.txt')

        super(JAPANESE_NER, self).__init__(
            data_folder,
            columns,
            train_file='train.txt',
>>>>>>> 07058bfc
            tag_to_bioes=tag_to_bioes,
            in_memory=in_memory,
            **corpusargs,
        )

<<<<<<< HEAD
=======
    @staticmethod
    def __prepare_jap_wikipedia_corpus(file_in: Union[str, Path], file_out: Union[str, Path]):
        with open(file_in, 'r') as f:
            lines = f.readlines()
        with open(file_out, 'a') as f:
            for line in lines:
                if (line[0] == "。"):
                    f.write(line)
                    f.write("\n")
                elif (line[0] == "\n"):
                    continue
                else:
                    f.write(line)

    @staticmethod
    def __prepare_jap_wikinews_corpus(file_in: Union[str, Path], file_out: Union[str, Path]):
        with open(file_in, 'r') as f:
            lines = f.readlines()
        with open(file_out, 'a') as f:
            for line in lines:
                sp_line = line.split("\t")
                if (sp_line[0] == "\n"):
                    f.write("\n")
                else:
                    f.write(sp_line[0] + "\t" + sp_line[len(sp_line) - 1])
>>>>>>> 07058bfc

class STACKOVERFLOW_NER(ColumnCorpus):
    def __init__(
            self,
            base_path: Union[str, Path] = None,
            tag_to_bioes: str = "ner",
            in_memory: bool = True,
            **corpusargs,
    ):
        """
        Initialize the STACKOVERFLOW_NER corpus. The first time you call this constructor it will automatically
        download the dataset.
        :param base_path: Default is None, meaning that corpus gets auto-downloaded and loaded. You can override this
        to point to a different folder but typically this should not be necessary.
        :param tag_to_bioes: NER by default, need not be changed, but you could also select 'pos' to predict
        POS tags instead
        :param in_memory: If True, keeps dataset in memory giving speedups in training.
        :param document_as_sequence: If True, all sentences of a document are read into a single Sentence object
        """
        if type(base_path) == str:
            base_path: Path = Path(base_path)

        """
        The Datasets are represented in the Conll format.
           In this format each line of the Dataset is in the following format:
           <word>+"\t"+<NE>"\t"+<word>+"\t"<markdown>
           The end of sentence is marked with an empty line.
           In each line NE represented the human annotated named entity 
           and <markdown> represented the code tags provided by the users who wrote the posts.
           """
        # column format
        columns = {0: "word", 1: "ner", 3: "markdown"}

        # entity_mapping
        entity_mapping = {"Library_Function": "Function",
                          "Function_Name": "Function",
                          "Class_Name": "Class",
                          "Library_Class": "Class",
                          "Organization": "Website",
                          "Library_Variable": "Variable",
                          "Variable_Name": "Variable"
                          }

        # this dataset name
        dataset_name = self.__class__.__name__.lower()

        # default dataset folder is the cache root
        if not base_path:
            base_path = Path(flair.cache_root) / "datasets"
        data_folder = base_path / dataset_name

        # download data if necessary
        STACKOVERFLOW_NER_path = "https://raw.githubusercontent.com/jeniyat/StackOverflowNER/master/resources/annotated_ner_data/StackOverflow/"

        # data validation
        disallowed_list = ["code omitted for annotation",
                           "omitted for annotation",
                           "CODE_BLOCK :",
                           "OP_BLOCK :",
                           "Question_URL :",
                           "Question_ID :"
                           ]

        files = ["train", "test", "dev"]

        for file in files:
            questions = 0
            answers = 0
            sentences = 0
            max_length = 0
            words = []
            lines_sentence = []

            cached_path(f"{STACKOVERFLOW_NER_path}{file}.txt", Path("datasets") / dataset_name)
            write_file = open(data_folder/ (file + "_clean.txt"), mode="w+")
            for line in open(data_folder/ (file + ".txt"), mode="r", encoding="utf-8"):
                if line.startswith("Question_ID"):
                    questions += 1

                if line.startswith("Answer_to_Question_ID"):
                    answers += 1

                line_values = line.strip().split()
                if len(line_values) < 2:
                    text = " ".join(w for w in words)
                    allowed = all([d not in text for d in disallowed_list])
                    if allowed and len(text) > 0:
                        sentences += 1
                        max_length = max(len(words), max_length)
                        for l in lines_sentence:
                            write_file.write(l)
                    write_file.write("\n")
                    words = []
                    lines_sentence = []
                    continue
                words.append(line_values[0])
                lines_sentence.append(line)
            log.info(f"File {file} processed:")
            log.info(f"The longest sentences has {max_length} words.")
            log.info(f"Questions: {questions} and Answers: {answers}")
            log.info(f"Processed sentences: {sentences}.")


        super(STACKOVERFLOW_NER, self).__init__(
            data_folder,
            columns,
            train_file="train_clean.txt",
            test_file="test_clean.txt",
            dev_file="dev_clean.txt",
            tag_to_bioes=tag_to_bioes,
            encoding="utf-8",
            in_memory=in_memory,
            label_name_map=entity_mapping,
            **corpusargs
        )


class BUSINESS_HUN(ColumnCorpus):
    def __init__(
            self,
            base_path: Union[str, Path] = None,
            tag_to_bioes: str = "ner",
            in_memory: bool = True,
            document_as_sequence: bool = False,
            **corpusargs,
    ):
        """
        Initialize the NER Business corpus for Hungarian. The first time you call this constructor it will automatically
        download the dataset.
        :param base_path: Default is None, meaning that corpus gets auto-downloaded and loaded. You can override this
        to point to a different folder but typically this should not be necessary.
        :param tag_to_bioes: NER by default, need not be changed, but you could also select 'pos' to predict
        POS tags instead
        :param in_memory: If True, keeps dataset in memory giving speedups in training.
        :param document_as_sequence: If True, all sentences of a document are read into a single Sentence object
        """
        if type(base_path) == str:
            base_path: Path = Path(base_path)

        # column format
        columns = {0: "text", 1: "ner"}

        # this dataset name
        dataset_name = self.__class__.__name__.lower()

        # default dataset folder is the cache root
        if not base_path:
            base_path = Path(flair.cache_root) / "datasets"
        data_folder = base_path / dataset_name

        # If the extracted corpus file is not yet present in dir
        if not os.path.isfile(data_folder / 'hun_ner_corpus.txt'):
            # download zip if necessary
            hun_ner_path = "https://rgai.sed.hu/sites/rgai.sed.hu/files/business_NER.zip"
            path_to_zipped_corpus = cached_path(hun_ner_path, Path("datasets") / dataset_name)
            # extracted corpus is not present , so unpacking it.
            unpack_file(
                path_to_zipped_corpus,
                data_folder,
                mode="zip",
                keep=True
            )

        super(BUSINESS_HUN, self).__init__(
            data_folder,
            columns,
            train_file='hun_ner_corpus.txt',
            column_delimiter='\t',
            tag_to_bioes=tag_to_bioes,
            encoding="latin-1",
            in_memory=in_memory,
            label_name_map={'0': 'O'},
            document_separator_token=None if not document_as_sequence else "-DOCSTART-",
            **corpusargs,
        )


def add_IOB_tags(data_file: Union[str, Path], encoding: str = "utf8", ner_column: int = 1):
    """
Function that adds IOB tags if only chunk names are provided (e.g. words are tagged PER instead
of B-PER or I-PER). Replaces '0' with 'O' as the no-chunk tag since ColumnCorpus expects
the letter 'O'. Additionally it removes lines with no tags in the data file and can also
be used if the data is only partially IOB tagged.
Parameters
----------
data_file : Union[str, Path]
    Path to the data file.
encoding : str, optional
    Encoding used in open function. The default is "utf8".
ner_column : int, optional
    Specifies the ner-tagged column. The default is 1 (the second column).

"""

    def add_I_prefix(current_line: List[str], ner: int, tag: str):
        for i in range(0, len(current_line)):
            if i == 0:
                f.write(line_list[i])
            elif i == ner:
                f.write(' I-' + tag)
            else:
                f.write(' ' + current_line[i])
        f.write('\n')

    with open(file=data_file, mode='r', encoding=encoding) as f:
        lines = f.readlines()
    with open(file=data_file, mode='w', encoding=encoding) as f:
        pred = 'O'  # remembers ner tag of predecessing line
        for line in lines:
            line_list = line.split()
            if len(line_list) > 2:  # word with tags
                ner_tag = line_list[ner_column]
                if ner_tag in ['0', 'O']:  # no chunk
                    for i in range(0, len(line_list)):
                        if i == 0:
                            f.write(line_list[i])
                        elif i == ner_column:
                            f.write(' O')
                        else:
                            f.write(' ' + line_list[i])
                    f.write('\n')
                    pred = 'O'
                elif '-' not in ner_tag:  # no IOB tags
                    if pred == 'O':  # found a new chunk
                        add_I_prefix(line_list, ner_column, ner_tag)
                        pred = ner_tag
                    else:  # found further part of chunk or new chunk directly after old chunk
                        add_I_prefix(line_list, ner_column, ner_tag)
                        pred = ner_tag
                else:  # line already has IOB tag (tag contains '-')
                    f.write(line)
                    pred = ner_tag.split('-')[1]
            elif len(line_list) == 0:  # empty line
                f.write('\n')
                pred = 'O'


def add_IOB2_tags(data_file: Union[str, Path], encoding: str = "utf8"):
    """
Function that adds IOB2 tags if only chunk names are provided (e.g. words are tagged PER instead
of B-PER or I-PER). Replaces '0' with 'O' as the no-chunk tag since ColumnCorpus expects
the letter 'O'. Additionally it removes lines with no tags in the data file and can also
be used if the data is only partially IOB tagged.
Parameters
----------
data_file : Union[str, Path]
    Path to the data file.
encoding : str, optional
    Encoding used in open function. The default is "utf8".

"""
    with open(file=data_file, mode='r', encoding=encoding) as f:
        lines = f.readlines()
    with open(file=data_file, mode='w', encoding=encoding) as f:
        pred = 'O'  # remembers tag of predecessing line
        for line in lines:
            line_list = line.split()
            if len(line_list) == 2:  # word with tag
                word = line_list[0]
                tag = line_list[1]
                if tag in ['0', 'O']:  # no chunk
                    f.write(word + ' O\n')
                    pred = 'O'
                elif '-' not in tag:  # no IOB tags
                    if pred == 'O':  # found a new chunk
                        f.write(word + ' B-' + tag + '\n')
                        pred = tag
                    else:  # found further part of chunk or new chunk directly after old chunk
                        if pred == tag:
                            f.write(word + ' I-' + tag + '\n')
                        else:
                            f.write(word + ' B-' + tag + '\n')
                            pred = tag
                else:  # line already has IOB tag (tag contains '-')
                    f.write(line)
                    pred = tag.split('-')[1]
            elif len(line_list) == 0:  # empty line
                f.write('\n')
                pred = 'O'


class CONLL_03_SPANISH(ColumnCorpus):
    def __init__(
            self,
            base_path: Union[str, Path] = None,
            tag_to_bioes: str = "ner",
            in_memory: bool = True,
            **corpusargs,
    ):
        """
        Initialize the CoNLL-03 corpus for Spanish. The first time you call this constructor it will automatically
        download the dataset.
        :param base_path: Default is None, meaning that corpus gets auto-downloaded and loaded. You can override this
        to point to a different folder but typically this should not be necessary.
        :param tag_to_bioes: NER by default, should not be changed
        :param in_memory: If True, keeps dataset in memory giving speedups in training.
        :param document_as_sequence: If True, all sentences of a document are read into a single Sentence object
        """
        if type(base_path) == str:
            base_path: Path = Path(base_path)

        # column format
        columns = {0: "text", 1: "ner"}

        # this dataset name
        dataset_name = self.__class__.__name__.lower()

        # default dataset folder is the cache root
        if not base_path:
            base_path = Path(flair.cache_root) / "datasets"
        data_folder = base_path / dataset_name

        # download data if necessary
        conll_02_path = "https://www.clips.uantwerpen.be/conll2002/ner/data/"
        cached_path(f"{conll_02_path}esp.testa", Path("datasets") / dataset_name)
        cached_path(f"{conll_02_path}esp.testb", Path("datasets") / dataset_name)
        cached_path(f"{conll_02_path}esp.train", Path("datasets") / dataset_name)

        super(CONLL_03_SPANISH, self).__init__(
            data_folder,
            columns,
            tag_to_bioes=tag_to_bioes,
            encoding="latin-1",
            in_memory=in_memory,
            **corpusargs,
        )


class CONLL_2000(ColumnCorpus):
    def __init__(
            self,
            base_path: Union[str, Path] = None,
            tag_to_bioes: str = "np",
            in_memory: bool = True,
            **corpusargs,
    ):
        """
        Initialize the CoNLL-2000 corpus for English chunking.
        The first time you call this constructor it will automatically download the dataset.
        :param base_path: Default is None, meaning that corpus gets auto-downloaded and loaded. You can override this
        to point to a different folder but typically this should not be necessary.
        :param tag_to_bioes: 'np' by default, should not be changed, but you can set 'pos' instead to predict POS tags
        :param in_memory: If True, keeps dataset in memory giving speedups in training.
        """
        if type(base_path) == str:
            base_path: Path = Path(base_path)

        # column format
        columns = {0: "text", 1: "pos", 2: "np"}

        # this dataset name
        dataset_name = self.__class__.__name__.lower()

        # default dataset folder is the cache root
        if not base_path:
            base_path = Path(flair.cache_root) / "datasets"
        data_folder = base_path / dataset_name

        # download data if necessary
        conll_2000_path = "https://www.clips.uantwerpen.be/conll2000/chunking/"
        data_file = Path(flair.cache_root) / "datasets" / dataset_name / "train.txt"
        if not data_file.is_file():
            cached_path(
                f"{conll_2000_path}train.txt.gz", Path("datasets") / dataset_name
            )
            cached_path(
                f"{conll_2000_path}test.txt.gz", Path("datasets") / dataset_name
            )
            import gzip, shutil

            with gzip.open(
                    Path(flair.cache_root) / "datasets" / dataset_name / "train.txt.gz",
                    "rb",
            ) as f_in:
                with open(
                        Path(flair.cache_root) / "datasets" / dataset_name / "train.txt",
                        "wb",
                ) as f_out:
                    shutil.copyfileobj(f_in, f_out)
            with gzip.open(
                    Path(flair.cache_root) / "datasets" / dataset_name / "test.txt.gz", "rb"
            ) as f_in:
                with open(
                        Path(flair.cache_root) / "datasets" / dataset_name / "test.txt",
                        "wb",
                ) as f_out:
                    shutil.copyfileobj(f_in, f_out)

        super(CONLL_2000, self).__init__(
            data_folder, columns, tag_to_bioes=tag_to_bioes, in_memory=in_memory, **corpusargs,
        )


class DANE(ColumnCorpus):
    def __init__(
            self,
            base_path: Union[str, Path] = None,
            tag_to_bioes: str = "ner",
            in_memory: bool = True,
            **corpusargs,
    ):
        if type(base_path) == str:
            base_path: Path = Path(base_path)

        # column format
        columns = {1: 'text', 3: 'pos', 9: 'ner'}

        # this dataset name
        dataset_name = self.__class__.__name__.lower()

        # default dataset folder is the cache root
        if not base_path:
            base_path = Path(flair.cache_root) / "datasets"
        data_folder = base_path / dataset_name

        # download data if necessary
        data_path = Path(flair.cache_root) / "datasets" / dataset_name
        train_data_file = data_path / "ddt.train.conllu"
        if not train_data_file.is_file():
            temp_file = cached_path(
                'https://danlp.alexandra.dk/304bd159d5de/datasets/ddt.zip',
                Path("datasets") / dataset_name
            )
            from zipfile import ZipFile

            with ZipFile(temp_file, 'r') as zip_file:
                zip_file.extractall(path=data_path)

            # Remove CoNLL-U meta information in the last column
            for part in ['train', 'dev', 'test']:
                lines = []
                data_file = "ddt.{}.conllu".format(part)
                with open(data_path / data_file, 'r') as file:
                    for line in file:
                        if line.startswith("#") or line == "\n":
                            lines.append(line)
                        lines.append(line.replace("name=", "").replace("|SpaceAfter=No", ""))

                with open(data_path / data_file, 'w') as file:
                    file.writelines(lines)

                print(data_path / data_file)

        super(DANE, self).__init__(
            data_folder, columns, tag_to_bioes=tag_to_bioes,
            in_memory=in_memory, comment_symbol="#",
            **corpusargs,
        )


class EUROPARL_NER_GERMAN(ColumnCorpus):
    def __init__(
            self,
            base_path: Union[str, Path] = None,
            tag_to_bioes: str = "ner",
            in_memory: bool = False,
            **corpusargs,
    ):
        """
        Initialize the EUROPARL_NER_GERMAN corpus. The first time you call this constructor it will automatically
        download the dataset.
        :param base_path: Default is None, meaning that corpus gets auto-downloaded and loaded. You can override this
        to point to a different folder but typically this should not be necessary.
        :param tag_to_bioes: 'ner' by default, should not be changed.
        :param in_memory: If True, keeps dataset in memory giving speedups in training. Not recommended due to heavy RAM usage.
        :param document_as_sequence: If True, all sentences of a document are read into a single Sentence object
        """

        if type(base_path) == str:
            base_path: Path = Path(base_path)

        # column format
        columns = {0: 'text', 1: 'lemma', 2: 'pos', 3: 'np', 4: 'ner'}

        # this dataset name
        dataset_name = self.__class__.__name__.lower()

        # default dataset folder is the cache root
        if not base_path:
            base_path = Path(flair.cache_root) / "datasets"
        data_folder = base_path / dataset_name

        # download data if necessary
        europarl_ner_german_path = "https://nlpado.de/~sebastian/software/ner/"
        cached_path(f"{europarl_ner_german_path}ep-96-04-15.conll", Path("datasets") / dataset_name)
        cached_path(f"{europarl_ner_german_path}ep-96-04-16.conll", Path("datasets") / dataset_name)

        add_IOB_tags(data_file=Path(data_folder / "ep-96-04-15.conll"), encoding="latin-1", ner_column=4)
        add_IOB_tags(data_file=Path(data_folder / "ep-96-04-16.conll"), encoding="latin-1", ner_column=4)

        super(EUROPARL_NER_GERMAN, self).__init__(
            data_folder,
            columns,
            tag_to_bioes=tag_to_bioes,
            encoding="latin-1",
            in_memory=in_memory,
            train_file='ep-96-04-16.conll',
            test_file='ep-96-04-15.conll',
            **corpusargs,
        )


class GERMEVAL_14(ColumnCorpus):
    def __init__(
            self,
            base_path: Union[str, Path] = None,
            tag_to_bioes: str = "ner",
            in_memory: bool = True,
            **corpusargs,
    ):
        """
        Initialize the GermEval NER corpus for German. This is only possible if you've manually downloaded it to your
        machine. Obtain the corpus from https://sites.google.com/site/germeval2014ner/data and put it into some folder.
        Then point the base_path parameter in the constructor to this folder
        :param base_path: Path to the GermEval corpus on your machine
        :param tag_to_bioes: 'ner' by default, should not be changed.
        :param in_memory:If True, keeps dataset in memory giving speedups in training.
        """
        if type(base_path) == str:
            base_path: Path = Path(base_path)

        # column format
        columns = {1: "text", 2: "ner"}

        # this dataset name
        dataset_name = self.__class__.__name__.lower()

        # default dataset folder is the cache root
        if not base_path:
            base_path = Path(flair.cache_root) / "datasets"
        data_folder = base_path / dataset_name

        # check if data there
        if not data_folder.exists():
            log.warning("-" * 100)
            log.warning(f'WARNING: GermEval-14 dataset not found at "{data_folder}".')
            log.warning(
                'Instructions for obtaining the data can be found here: https://sites.google.com/site/germeval2014ner/data"'
            )
            log.warning("-" * 100)
        super(GERMEVAL_14, self).__init__(
            data_folder,
            columns,
            tag_to_bioes=tag_to_bioes,
            comment_symbol="#",
            in_memory=in_memory,
            **corpusargs,
        )


class INSPEC(ColumnCorpus):
    def __init__(
            self,
            base_path: Union[str, Path] = None,
            tag_to_bioes: str = "keyword",
            in_memory: bool = True,
            **corpusargs,
    ):

        if type(base_path) == str:
            base_path: Path = Path(base_path)

        # column format
        columns = {0: "text", 1: "keyword"}

        # this dataset name
        dataset_name = self.__class__.__name__.lower()

        # default dataset folder is the cache root
        if not base_path:
            base_path = Path(flair.cache_root) / "datasets"
        data_folder = base_path / dataset_name

        inspec_path = "https://raw.githubusercontent.com/midas-research/keyphrase-extraction-as-sequence-labeling-data/master/Inspec"
        cached_path(f"{inspec_path}/train.txt", Path("datasets") / dataset_name)
        cached_path(f"{inspec_path}/test.txt", Path("datasets") / dataset_name)
        if not "dev.txt" in os.listdir(data_folder):
            cached_path(f"{inspec_path}/valid.txt", Path("datasets") / dataset_name)
            # rename according to train - test - dev - convention
            os.rename(data_folder / "valid.txt", data_folder / "dev.txt")

        super(INSPEC, self).__init__(
            data_folder, columns, tag_to_bioes=tag_to_bioes, in_memory=in_memory, **corpusargs,
        )


class LER_GERMAN(ColumnCorpus):
    def __init__(
            self,
            base_path: Union[str, Path] = None,
            tag_to_bioes: str = "ner",
            in_memory: bool = False,
            **corpusargs,
    ):
        """
        Initialize the LER_GERMAN (Legal Entity Recognition) corpus. The first time you call this constructor it will automatically
        download the dataset.
        :param base_path: Default is None, meaning that corpus gets auto-downloaded and loaded. You can override this
        to point to a different folder but typically this should not be necessary.
        :param in_memory: If True, keeps dataset in memory giving speedups in training. Not recommended due to heavy RAM usage.
        :param document_as_sequence: If True, all sentences of a document are read into a single Sentence object
        """

        if type(base_path) == str:
            base_path: Path = Path(base_path)

        # column format
        columns = {0: "text", 1: "ner"}

        # this dataset name
        dataset_name = self.__class__.__name__.lower()

        # default dataset folder is the cache root
        if not base_path:
            base_path = Path(flair.cache_root) / "datasets"
        data_folder = base_path / dataset_name

        # download data if necessary
        ler_path = "https://raw.githubusercontent.com/elenanereiss/Legal-Entity-Recognition/master/data/"
        cached_path(f"{ler_path}ler.conll", Path("datasets") / dataset_name)

        super(LER_GERMAN, self).__init__(
            data_folder,
            columns,
            tag_to_bioes=tag_to_bioes,
            in_memory=in_memory,
            train_file='ler.conll',
            **corpusargs,
        )


class LUO_NER(ColumnCorpus):
    def __init__(
            self,
            base_path: Union[str, Path] = None,
            tag_to_bioes: str = "ner",
            in_memory: bool = True,
            **corpusargs,
    ):
        """
        Initialize the NER Luo language corpus available on https://github.com/masakhane-io/masakhane-ner/tree/main/data/luo.
        The first time you call this constructor it will automatically download the dataset.
        :param base_path: Default is None, meaning that corpus gets auto-downloaded and loaded. You can override this
        to point to a different folder but typically this should not be necessary.
        :param tag_to_bioes: NER by default, need not be changed, but you could also select 'pos' to predict
        POS tags instead
        :param in_memory: If True, keeps dataset in memory giving speedups in training.
        :param document_as_sequence: If True, all sentences of a document are read into a single Sentence object
        """
        if type(base_path) == str:
            base_path: Path = Path(base_path)

        # column format
        columns = {0: "text", 1: "ner"}

        # this dataset name
        dataset_name = self.__class__.__name__.lower()

        # default dataset folder is the cache root
        if not base_path:
            base_path = Path(flair.cache_root) / "datasets"
        data_folder = base_path / dataset_name

        # download data if necessary
        ner_luo_path = "https://raw.githubusercontent.com/masakhane-io/masakhane-ner/main/data/luo/"
        cached_path(f"{ner_luo_path}dev.txt", Path("datasets") / dataset_name)
        cached_path(f"{ner_luo_path}test.txt", Path("datasets") / dataset_name)
        cached_path(f"{ner_luo_path}train.txt", Path("datasets") / dataset_name)

        super(LUO_NER, self).__init__(
            data_folder,
            columns,
            tag_to_bioes=tag_to_bioes,
            encoding="latin-1",
            in_memory=in_memory,
            **corpusargs,
        )

class MIT_MOVIE_NER_SIMPLE(ColumnCorpus):
    def __init__(
            self,
            base_path: Union[str, Path] = None,
            tag_to_bioes: str = "ner",
            in_memory: bool = True,
            **corpusargs,
    ):
        """
        Initialize the eng corpus of the MIT Movie Corpus (it has simpler queries compared to the trivia10k13 corpus)
        in BIO format. The first time you call this constructor it will automatically download the dataset.
        :param base_path: Default is None, meaning that corpus gets auto-downloaded and loaded. You can override this
        to point to a different folder but typically this should not be necessary.
        :param tag_to_bioes: NER by default, need not be changed, but you could also select 'pos' to predict
        POS tags instead
        :param in_memory: If True, keeps dataset in memory giving speedups in training.
        """
        # column format
        columns = {0: "ner", 1: "text"}

        # dataset name
        dataset_name = self.__class__.__name__.lower()

        # data folder: default dataset folder is the cache root
        if type(base_path) == str:
            base_path: Path = Path(base_path)
        if not base_path:
            base_path: Path = Path(flair.cache_root) / "datasets"
        data_folder = base_path / dataset_name

        # download data if necessary
        mit_movie_path = "https://groups.csail.mit.edu/sls/downloads/movie/"
        train_file = "engtrain.bio"
        test_file = "engtest.bio"
        cached_path(f"{mit_movie_path}{train_file}", Path("datasets") / dataset_name)
        cached_path(f"{mit_movie_path}{test_file}", Path("datasets") / dataset_name)

        super(MIT_MOVIE_NER_SIMPLE, self).__init__(
            data_folder,
            columns,
            train_file=train_file,
            test_file=test_file,
            tag_to_bioes=tag_to_bioes,
            in_memory=in_memory,
            **corpusargs,
        )


class MIT_MOVIE_NER_COMPLEX(ColumnCorpus):
    def __init__(
            self,
            base_path: Union[str, Path] = None,
            tag_to_bioes: str = "ner",
            in_memory: bool = True,
            **corpusargs,
    ):
        """
        Initialize the trivia10k13 corpus of the MIT Movie Corpus (it has more complex queries compared to the eng corpus)
        in BIO format. The first time you call this constructor it will automatically download the dataset.
        :param base_path: Default is None, meaning that corpus gets auto-downloaded and loaded. You can override this
        to point to a different folder but typically this should not be necessary.
        :param tag_to_bioes: NER by default, need not be changed, but you could also select 'pos' to predict
        POS tags instead
        :param in_memory: If True, keeps dataset in memory giving speedups in training.
        """
        # column format
        columns = {0: "ner", 1: "text"}

        # dataset name
        dataset_name = self.__class__.__name__.lower()

        # data folder: default dataset folder is the cache root
        if type(base_path) == str:
            base_path: Path = Path(base_path)
        if not base_path:
            base_path: Path = Path(flair.cache_root) / "datasets"
        data_folder = base_path / dataset_name

        # download data if necessary
        mit_movie_path = "https://groups.csail.mit.edu/sls/downloads/movie/"
        train_file = "trivia10k13train.bio"
        test_file = "trivia10k13test.bio"
        cached_path(f"{mit_movie_path}{train_file}", Path("datasets") / dataset_name)
        cached_path(f"{mit_movie_path}{test_file}", Path("datasets") / dataset_name)

        super(MIT_MOVIE_NER_COMPLEX, self).__init__(
            data_folder,
            columns,
            train_file=train_file,
            test_file=test_file,
            tag_to_bioes=tag_to_bioes,
            in_memory=in_memory,
            **corpusargs,
        )


class MIT_RESTAURANT_NER(ColumnCorpus):
    def __init__(
            self,
            base_path: Union[str, Path] = None,
            tag_to_bioes: str = "ner",
            in_memory: bool = True,
            **corpusargs,
    ):
        """
        Initialize the experimental MIT Restaurant corpus available on https://groups.csail.mit.edu/sls/downloads/restaurant/.
        The first time you call this constructor it will automatically download the dataset.
        :param base_path: Default is None, meaning that corpus gets auto-downloaded and loaded. You can override this
        to point to a different folder but typically this should not be necessary.
        :param tag_to_bioes: NER by default, need not be changed, but you could also select 'pos' to predict
        POS tags instead
        :param in_memory: If True, keeps dataset in memory giving speedups in training.
        :param document_as_sequence: If True, all sentences of a document are read into a single Sentence object
        """
        if type(base_path) == str:
            base_path: Path = Path(base_path)

        # column format
        columns = {0: "text", 1: "ner"}

        # this dataset name
        dataset_name = self.__class__.__name__.lower()

        # default dataset folder is the cache root
        if not base_path:
            base_path = Path(flair.cache_root) / "datasets"
        data_folder = base_path / dataset_name

        # download data if necessary
        mit_restaurants_path = "https://megantosh.s3.eu-central-1.amazonaws.com/MITRestoCorpus/"
        cached_path(f"{mit_restaurants_path}test.txt", Path("datasets") / dataset_name)
        cached_path(f"{mit_restaurants_path}train.txt", Path("datasets") / dataset_name)

        super(MIT_RESTAURANT_NER, self).__init__(
            data_folder,
            columns,
            tag_to_bioes=tag_to_bioes,
            encoding="latin-1",
            in_memory=in_memory,
            **corpusargs,
        )

        
class IGBO_NER(ColumnCorpus):
    def __init__(
            self,
            base_path: Union[str, Path] = None,
            tag_to_bioes: str = "ner",
            in_memory: bool = True,
            **corpusargs,
    ):
        """
        Initialize the igbo corpus available on https://raw.githubusercontent.com/masakhane-io/masakhane-ner/main/data/ibo/.
        The first time you call this constructor it will automatically download the dataset.
        :param base_path: Default is None, meaning that corpus gets auto-downloaded and loaded. You can override this
        to point to a different folder but typically this should not be necessary.
        :param tag_to_bioes: NER by default, need not be changed, but you could also select 'pos' to predict
        POS tags instead
        :param in_memory: If True, keeps dataset in memory giving speedups in training.
        :param document_as_sequence: If True, all sentences of a document are read into a single Sentence object
        """
        if type(base_path) == str:
            base_path: Path = Path(base_path)

        # column format
        columns = {0: "text", 1: "ner"}

        # this dataset name
        dataset_name = self.__class__.__name__.lower()

        # default dataset folder is the cache root
        if not base_path:
            base_path = Path(flair.cache_root) / "datasets"
        data_folder = base_path / dataset_name

        # download data if necessary
        igbo_path = "https://raw.githubusercontent.com/masakhane-io/masakhane-ner/main/data/ibo/"
        cached_path(f"{igbo_path}test.txt", Path("datasets") / dataset_name)
        cached_path(f"{igbo_path}train.txt", Path("datasets") / dataset_name)
        cached_path(f"{igbo_path}dev.txt", Path("datasets") / dataset_name)

        super(IGBO_NER, self).__init__(
            data_folder,
            columns,
            tag_to_bioes=tag_to_bioes,
            encoding="utf-8",
            in_memory=in_memory,
            **corpusargs,
        )
        
        
class HAUSA_NER(ColumnCorpus):
    def __init__(
            self,
            base_path: Union[str, Path] = None,
            tag_to_bioes: str = "ner",
            in_memory: bool = True,
            **corpusargs,
    ):
        """
        Initialize the Hausa corpus available on https://github.com/masakhane-io/masakhane-ner/tree/main/data/hau.
        The first time you call this constructor it will automatically download the dataset.
        :param base_path: Default is None, meaning that corpus gets auto-downloaded and loaded. You can override this
        to point to a different folder but typically this should not be necessary.
        :param tag_to_bioes: NER by default, need not be changed, but you could also select 'pos' to predict
        POS tags instead
        :param in_memory: If True, keeps dataset in memory giving speedups in training.
        :param document_as_sequence: If True, all sentences of a document are read into a single Sentence object
        """
        if type(base_path) == str:
            base_path: Path = Path(base_path)

        # column format
        columns = {0: "text", 1: "ner"}

        # this dataset name
        dataset_name = self.__class__.__name__.lower()

        # default dataset folder is the cache root
        if not base_path:
            base_path = Path(flair.cache_root) / "datasets"
        data_folder = base_path / dataset_name

        # download data if necessary
        ner_hausa_path = "https://raw.githubusercontent.com/masakhane-io/masakhane-ner/main/data/hau/"
        cached_path(f"{ner_hausa_path}test.txt", Path("datasets") / dataset_name)
        cached_path(f"{ner_hausa_path}train.txt", Path("datasets") / dataset_name)
        cached_path(f"{ner_hausa_path}dev.txt", Path("datasets") / dataset_name)

        super(HAUSA_NER, self).__init__(
            data_folder,
            columns,
            tag_to_bioes=tag_to_bioes,
            encoding="latin-1",
            in_memory=in_memory,
            **corpusargs,
        )


class NER_YORUBA(ColumnCorpus):
    def __init__(
            self,
            base_path: Union[str, Path] = None,
            tag_to_bioes: str = "ner",
            in_memory: bool = True,
            **corpusargs,
    ):
        """
        Initialize the Yoruba corpus for NER available on:
        https://github.com/masakhane-io/masakhane-ner/tree/main/data/yor
        The first time you call this constructor it will automatically download the dataset.
        :param base_path: Default is None, meaning that corpus gets auto-downloaded and loaded. You can override this
        to point to a different folder but typically this should not be necessary.
        :param tag_to_bioes: NER by default, need not be changed, but you could also select 'pos' to predict
        POS tags instead
        :param in_memory: If True, keeps dataset in memory giving speedups in training.
        :param document_as_sequence: If True, all sentences of a document are read into a single Sentence object
        """
        if type(base_path) == str:
            base_path: Path = Path(base_path)

        # column format
        columns = {0: "text", 1: "ner"}

        # this dataset name
        dataset_name = self.__class__.__name__.lower()

        # default dataset folder is the cache root
        if not base_path:
            base_path = Path(flair.cache_root) / "datasets"
        data_folder = base_path / dataset_name

        # download data if necessary
        model_path = "https://raw.githubusercontent.com/masakhane-io/masakhane-ner/main/data/yor/"

        cached_path(f"{model_path}test.txt", Path("datasets") / dataset_name)
        cached_path(f"{model_path}train.txt", Path("datasets") / dataset_name)
        cached_path(f"{model_path}dev.txt", Path("datasets") / dataset_name)

        super(NER_YORUBA, self).__init__(
            data_folder,
            columns,
            tag_to_bioes=tag_to_bioes,
            in_memory=in_memory,
            **corpusargs,
        )


class KINYARWANDA_NER(ColumnCorpus):
    def __init__(
            self,
            base_path: Union[str, Path] = None,
            tag_to_bioes: str = "ner",
            in_memory: bool = True,
            **corpusargs,
    ):
        if type(base_path) == str:
            base_path: Path = Path(base_path)

        # column format
        columns = {0: "text", 1: "ner"}

        # this dataset name
        dataset_name = self.__class__.__name__.lower()

        # default dataset folder is the cache root
        if not base_path:
            base_path = Path(flair.cache_root) / "datasets"
        data_folder = base_path / dataset_name

        # download data if necessary
        ner_kinyarwanda_path = "https://raw.githubusercontent.com/masakhane-io/masakhane-ner/main/data/kin/"
        cached_path(f"{ner_kinyarwanda_path}test.txt", Path("datasets") / dataset_name)
        cached_path(f"{ner_kinyarwanda_path}train.txt", Path("datasets") / dataset_name)
        cached_path(f"{ner_kinyarwanda_path}dev.txt", Path("datasets") / dataset_name)


        super(KINYARWANDA_NER, self).__init__(
            data_folder,
            columns,
            tag_to_bioes=tag_to_bioes,
            in_memory=in_memory,
            **corpusargs,
        )

class LUGANDA_NER(ColumnCorpus):
    def __init__(
            self,
            base_path: Union[str, Path] = None,
            tag_to_bioes: str = "ner",
            in_memory: bool = True,
            **corpusargs,
    ):
        """
        Initialize the LugandaNER corpus. The first time you call this constructor it will automatically
        download the dataset.
        :param base_path: Default is None, meaning that corpus gets auto-downloaded and loaded. You can override this
        to point to a different folder but typically this should not be necessary.
        :param tag_to_bioes: NER by default, need not be changed, but you could also select 'pos' to predict
        POS tags instead
        :param in_memory: If True, keeps dataset in memory giving speedups in training.
        :param document_as_sequence: If True, all sentences of a document are read into a single Sentence object
        """
        if type(base_path) == str:
            base_path: Path = Path(base_path)

        # column format
        columns = {0: "text", 1: "ner"}

        # this dataset name
        dataset_name = self.__class__.__name__.lower()

        # default dataset folder is the cache root
        if not base_path:
            base_path = Path(flair.cache_root) / "datasets"
        data_folder = base_path / dataset_name

        # download data if necessary
        luganda_ner_path = "https://raw.githubusercontent.com/masakhane-io/masakhane-ner/main/data/lug/"
        dev_file = "dev.txt"
        test_file = "test.txt"
        train_file = "train.txt"
        cached_path(f"{luganda_ner_path}/{dev_file}", Path("datasets") / dataset_name)
        cached_path(f"{luganda_ner_path}/{test_file}", Path("datasets") / dataset_name)
        cached_path(f"{luganda_ner_path}/{train_file}", Path("datasets") / dataset_name)

        super(LUGANDA_NER, self).__init__(
            data_folder,
            columns,
            dev_file=dev_file,
            test_file=test_file,
            train_file=train_file,
            column_delimiter= " ",
            tag_to_bioes=tag_to_bioes,
            encoding="latin-1",
            in_memory=in_memory,
            document_separator_token="-DOCSTART-",
            **corpusargs,
        )

class NAIJA_PIDGIN_NER(ColumnCorpus):
    def __init__(
            self,
            base_path: Union[str, Path] = None,
            tag_to_bioes: str = "ner",
            in_memory: bool = True,
            **corpusargs,
    ):
        """
        Initialize the Naija Pidgin corpus for NER available on:
        https://github.com/masakhane-io/masakhane-ner/tree/main/data/pcm
        The first time you call this constructor it will automatically download the dataset.
        :param base_path: Default is None, meaning that corpus gets auto-downloaded and loaded. You can override this
        to point to a different folder but typically this should not be necessary.
        :param tag_to_bioes: NER by default, need not be changed, but you could also select 'pos' to predict
        POS tags instead
        :param in_memory: If True, keeps dataset in memory giving speedups in training.
        :param document_as_sequence: If True, all sentences of a document are read into a single Sentence object
        """
        if type(base_path) == str:
            base_path: Path = Path(base_path)

        # column format
        columns = {0: "text", 1: "ner"}

        # this dataset name
        dataset_name = self.__class__.__name__.lower()

        # default dataset folder is the cache root
        if not base_path:
            base_path = Path(flair.cache_root) / "datasets"
        data_folder = base_path / dataset_name
        
        corpus_path = "https://raw.githubusercontent.com/masakhane-io/masakhane-ner/main/data/pcm/"

        cached_path(f"{corpus_path}test.txt", Path("datasets") / dataset_name)
        cached_path(f"{corpus_path}train.txt", Path("datasets") / dataset_name)
        cached_path(f"{corpus_path}dev.txt", Path("datasets") / dataset_name)

        super(NAIJA_PIDGIN_NER, self).__init__(
            data_folder,
            columns,
            tag_to_bioes=tag_to_bioes,
            in_memory=in_memory,
            **corpusargs,
        )

class SWAHILI_NER(ColumnCorpus):
    def __init__(
            self,
            base_path: Union[str, Path] = None,
            tag_to_bioes: str = "ner",
            in_memory: bool = True,
            **corpusargs,
    ):
        """
        Initialize the Swahili corpus available on:
        https://github.com/masakhane-io/masakhane-ner/tree/main/data/swa.
        The first time you call this constructor it will automatically download the dataset.
        :param base_path: Default is None, meaning that corpus gets auto-downloaded and loaded. You can override this
        to point to a different folder but typically this should not be necessary.
        :param tag_to_bioes: NER by default, need not be changed, but you could also select 'pos' to predict
        POS tags instead
        :param in_memory: If True, keeps dataset in memory giving speedups in training.
        :param document_as_sequence: If True, all sentences of a document are read into a single Sentence object
        """

        if type(base_path) == str:
            base_path: Path = Path(base_path)

        # column format
        columns = {0: "text", 1: "ner"}

        # this dataset name
        dataset_name = self.__class__.__name__.lower()

        # default dataset folder is the cache root
        if not base_path:
            base_path = Path(flair.cache_root) / "datasets"
        data_folder = base_path / dataset_name

        # download data if necessary
        path = "https://raw.githubusercontent.com/masakhane-io/masakhane-ner/main/data/swa/"

        cached_path(f"{path}test.txt", Path("datasets") / dataset_name)
        cached_path(f"{path}train.txt", Path("datasets") / dataset_name)
        cached_path(f"{path}dev.txt", Path("datasets") / dataset_name)

        super(SWAHILI_NER, self).__init__(
            data_folder,
            columns,
            tag_to_bioes=tag_to_bioes,
            encoding="utf-8",
            in_memory=in_memory,
            **corpusargs,
        )

class NER_BASQUE(ColumnCorpus):
    def __init__(
            self,
            base_path: Union[str, Path] = None,
            tag_to_bioes: str = "ner",
            in_memory: bool = True,
            **corpusargs,
    ):
        if type(base_path) == str:
            base_path: Path = Path(base_path)

        # column format
        columns = {0: "text", 1: "ner"}

        # this dataset name
        dataset_name = self.__class__.__name__.lower()

        # default dataset folder is the cache root
        if not base_path:
            base_path = Path(flair.cache_root) / "datasets"
        data_folder = base_path / dataset_name

        # download data if necessary
        ner_basque_path = "http://ixa2.si.ehu.eus/eiec/"
        data_path = Path(flair.cache_root) / "datasets" / dataset_name
        data_file = data_path / "named_ent_eu.train"
        if not data_file.is_file():
            cached_path(
                f"{ner_basque_path}/eiec_v1.0.tgz", Path("datasets") / dataset_name
            )
            import tarfile, shutil

            with tarfile.open(
                    Path(flair.cache_root) / "datasets" / dataset_name / "eiec_v1.0.tgz",
                    "r:gz",
            ) as f_in:
                corpus_files = (
                    "eiec_v1.0/named_ent_eu.train",
                    "eiec_v1.0/named_ent_eu.test",
                )
                for corpus_file in corpus_files:
                    f_in.extract(corpus_file, data_path)
                    shutil.move(f"{data_path}/{corpus_file}", data_path)

        super(NER_BASQUE, self).__init__(
            data_folder, columns, tag_to_bioes=tag_to_bioes, in_memory=in_memory, **corpusargs,
        )


class NER_FINNISH(ColumnCorpus):
    def __init__(
            self,
            base_path: Union[str, Path] = None,
            tag_to_bioes: str = "ner",
            in_memory: bool = True,
            **corpusargs,
    ):
        if type(base_path) == str:
            base_path: Path = Path(base_path)

        # column format
        columns = {0: "text", 1: "ner"}

        # this dataset name
        dataset_name = self.__class__.__name__.lower()

        # default dataset folder is the cache root
        if not base_path:
            base_path = Path(flair.cache_root) / "datasets"
        data_folder = base_path / dataset_name

        # download data if necessary
        ner_finnish_path = "https://raw.githubusercontent.com/mpsilfve/finer-data/master/data/digitoday."
        cached_path(f"{ner_finnish_path}2014.train.csv", Path("datasets") / dataset_name)
        cached_path(f"{ner_finnish_path}2014.dev.csv", Path("datasets") / dataset_name)
        cached_path(f"{ner_finnish_path}2015.test.csv", Path("datasets") / dataset_name)

        _remove_lines_without_annotations(data_file=Path(data_folder / "digitoday.2015.test.csv"))

        super(NER_FINNISH, self).__init__(
            data_folder, columns, tag_to_bioes=tag_to_bioes, in_memory=in_memory, skip_first_line=True, **corpusargs,
        )


def _remove_lines_without_annotations(data_file: Union[str, Path] = None):
    with open(data_file, 'r') as f:
        lines = f.readlines()
    with open(data_file, 'w') as f:
        for line in lines:
            if len(line.split()) != 1:
                f.write(line)


class NER_SWEDISH(ColumnCorpus):
    def __init__(
            self,
            base_path: Union[str, Path] = None,
            tag_to_bioes: str = "ner",
            in_memory: bool = True,
            **corpusargs,
    ):
        """
        Initialize the NER_SWEDISH corpus for Swedish. The first time you call this constructor it will automatically
        download the dataset.
        :param base_path: Default is None, meaning that corpus gets auto-downloaded and loaded. You can override this
        to point to a different folder but typically this should not be necessary.
        :param in_memory: If True, keeps dataset in memory giving speedups in training.
        :param document_as_sequence: If True, all sentences of a document are read into a single Sentence object
        """

        if type(base_path) == str:
            base_path: Path = Path(base_path)

        # column format
        columns = {0: "text", 1: "ner"}

        # this dataset name
        dataset_name = self.__class__.__name__.lower()

        # default dataset folder is the cache root
        if not base_path:
            base_path = Path(flair.cache_root) / "datasets"
        data_folder = base_path / dataset_name

        # download data if necessary
        ner_spraakbanken_path = "https://raw.githubusercontent.com/klintan/swedish-ner-corpus/master/"
        cached_path(f"{ner_spraakbanken_path}test_corpus.txt", Path("datasets") / dataset_name)
        cached_path(f"{ner_spraakbanken_path}train_corpus.txt", Path("datasets") / dataset_name)

        # data is not in IOB2 format. Thus we transform it to IOB2
        add_IOB2_tags(data_file=Path(data_folder / "test_corpus.txt"))
        add_IOB2_tags(data_file=Path(data_folder / "train_corpus.txt"))

        super(NER_SWEDISH, self).__init__(
            data_folder,
            columns,
            tag_to_bioes=tag_to_bioes,
            in_memory=in_memory,
            **corpusargs,
        )


class SEC_FILLINGS(ColumnCorpus):
    def __init__(
            self,
            base_path: Union[str, Path] = None,
            tag_to_bioes: str = "ner",
            in_memory: bool = True,
            **corpusargs,
    ):

        if type(base_path) == str:
            base_path: Path = Path(base_path)

        # column format
        columns = {0: "text", 1: "pos", 3: "ner"}

        # this dataset name
        dataset_name = self.__class__.__name__.lower()

        # default dataset folder is the cache root
        if not base_path:
            base_path = Path(flair.cache_root) / "datasets"
        data_folder = base_path / dataset_name

        # download data if necessary
        SEC_FILLINGS_Path = "https://raw.githubusercontent.com/juand-r/entity-recognition-datasets/master/data/SEC-filings/CONLL-format/data/"
        cached_path(f"{SEC_FILLINGS_Path}test/FIN3.txt", Path("datasets") / dataset_name)
        cached_path(f"{SEC_FILLINGS_Path}train/FIN5.txt", Path("datasets") / dataset_name)

        super(SEC_FILLINGS, self).__init__(
            data_folder,
            columns,
            tag_to_bioes=tag_to_bioes,
            encoding="utf-8",
            in_memory=in_memory,
            train_file='FIN5.txt',
            test_file="FIN3.txt",
            skip_first_line=True,
            **corpusargs,
        )


class SEMEVAL2017(ColumnCorpus):
    def __init__(
            self,
            base_path: Union[str, Path] = None,
            tag_to_bioes: str = "keyword",
            in_memory: bool = True,
            **corpusargs,
    ):

        if type(base_path) == str:
            base_path: Path = Path(base_path)

        # column format
        columns = {0: "text", 1: "keyword"}

        # this dataset name
        dataset_name = self.__class__.__name__.lower()

        # default dataset folder is the cache root
        if not base_path:
            base_path = Path(flair.cache_root) / "datasets"
        data_folder = base_path / dataset_name

        semeval2017_path = "https://raw.githubusercontent.com/midas-research/keyphrase-extraction-as-sequence-labeling-data/master/SemEval-2017"
        cached_path(f"{semeval2017_path}/train.txt", Path("datasets") / dataset_name)
        cached_path(f"{semeval2017_path}/test.txt", Path("datasets") / dataset_name)
        cached_path(f"{semeval2017_path}/dev.txt", Path("datasets") / dataset_name)

        super(SEMEVAL2017, self).__init__(
            data_folder, columns, tag_to_bioes=tag_to_bioes, in_memory=in_memory, **corpusargs,
        )


class SEMEVAL2010(ColumnCorpus):
    def __init__(
            self,
            base_path: Union[str, Path] = None,
            tag_to_bioes: str = "keyword",
            in_memory: bool = True,
            **corpusargs,
    ):

        if type(base_path) == str:
            base_path: Path = Path(base_path)

        # column format
        columns = {0: "text", 1: "keyword"}

        # this dataset name
        dataset_name = self.__class__.__name__.lower()

        # default dataset folder is the cache root
        if not base_path:
            base_path = Path(flair.cache_root) / "datasets"
        data_folder = base_path / dataset_name

        semeval2010_path = "https://raw.githubusercontent.com/midas-research/keyphrase-extraction-as-sequence-labeling-data/master/processed_semeval-2010"
        cached_path(f"{semeval2010_path}/train.txt", Path("datasets") / dataset_name)
        cached_path(f"{semeval2010_path}/test.txt", Path("datasets") / dataset_name)

        super(SEMEVAL2010, self).__init__(
            data_folder, columns, tag_to_bioes=tag_to_bioes, in_memory=in_memory, **corpusargs,
        )


class TURKU_NER(ColumnCorpus):
    def __init__(
            self,
            base_path: Union[str, Path] = None,
            tag_to_bioes: str = "ner",
            in_memory: bool = True,
            **corpusargs,
    ):
        """
        Initialize the Finnish TurkuNER corpus. The first time you call this constructor it will automatically
        download the dataset.
        :param base_path: Default is None, meaning that corpus gets auto-downloaded and loaded. You can override this
        to point to a different folder but typically this should not be necessary.
        :param tag_to_bioes: NER by default, need not be changed, but you could also select 'pos' to predict
        POS tags instead
        :param in_memory: If True, keeps dataset in memory giving speedups in training.
        :param document_as_sequence: If True, all sentences of a document are read into a single Sentence object
        """
        if type(base_path) == str:
            base_path: Path = Path(base_path)

        # column format
        columns = {0: "text", 1: "ner"}

        # this dataset name
        dataset_name = self.__class__.__name__.lower()

        # default dataset folder is the cache root
        if not base_path:
            base_path = Path(flair.cache_root) / "datasets"
        data_folder = base_path / dataset_name

        # download data if necessary
        conll_path = "https://raw.githubusercontent.com/TurkuNLP/turku-ner-corpus/master/data/conll"
        dev_file = "dev.tsv"
        test_file = "test.tsv"
        train_file = "train.tsv"
        cached_path(f"{conll_path}/{dev_file}", Path("datasets") / dataset_name)
        cached_path(f"{conll_path}/{test_file}", Path("datasets") / dataset_name)
        cached_path(f"{conll_path}/{train_file}", Path("datasets") / dataset_name)

        super(TURKU_NER, self).__init__(
            data_folder,
            columns,
            dev_file=dev_file,
            test_file=test_file,
            train_file=train_file,
            column_delimiter="\t",
            tag_to_bioes=tag_to_bioes,
            encoding="latin-1",
            in_memory=in_memory,
            document_separator_token="-DOCSTART-",
            **corpusargs,
        )


class TWITTER_NER(ColumnCorpus):
    def __init__(
            self,
            base_path: Union[str, Path] = None,
            tag_to_bioes: str = "ner",
            in_memory: bool = True,
            **corpusargs,
    ):
        """
        Initialize a dataset called twitter_ner which can be found on the following page:
        https://raw.githubusercontent.com/aritter/twitter_nlp/master/data/annotated/ner.txt.

        The first time you call this constructor it will automatically
        download the dataset.
        :param base_path: Default is None, meaning that corpus gets auto-downloaded and loaded. You can override this
        to point to a different folder but typically this should not be necessary.
        :param tag_to_bioes: NER by default, need not be changed
        :param in_memory: If True, keeps dataset in memory giving speedups in training.
        :param document_as_sequence: If True, all sentences of a document are read into a single Sentence object
        """
        if type(base_path) == str:
            base_path: Path = Path(base_path)

        # column format
        columns = {0: 'text', 1: 'ner'}

        # this dataset name
        dataset_name = self.__class__.__name__.lower()

        # default dataset folder is the cache root
        if not base_path:
            base_path = Path(flair.cache_root) / "datasets"
        data_folder = base_path / dataset_name

        # download data if necessary
        twitter_ner_path = "https://raw.githubusercontent.com/aritter/twitter_nlp/master/data/annotated/"
        cached_path(f"{twitter_ner_path}ner.txt", Path("datasets") / dataset_name)

        super(TWITTER_NER, self).__init__(
            data_folder,
            columns,
            tag_to_bioes=tag_to_bioes,
            encoding="latin-1",
            train_file="ner.txt",
            in_memory=in_memory,
            **corpusargs,
        )


def from_ufsac_to_conll(xml_file: Union[str, Path], conll_file: Union[str, Path], encoding: str = "utf8",
                        cut_multisense: bool = True):
    """
    Function that converts the UFSAC format into the needed CoNLL format in a new file. The IOB2 format will be used if
    chunks reside within the data.
    Parameters
    ----------
    xml_file : Union[str, Path]
        Path to the xml file.
    conll_file : Union[str, Path]
        Path for the new conll file.
    encoding : str, optional
        Encoding used in open function. The default is "utf8".
    cut_multisense : bool, optional
        Boolean that determines whether or not the wn30_key tag should be cut if it contains multiple possible senses.
        If True only the first listed sense will be used. Otherwise the whole list of senses will be detected
        as one new sense. The default is True.

    """

    def add_tag(string: str):
        """
        Function that extracts a tag from a string and writes it correctly in the new file.
        Parameters
        ----------
        string : str
            String that contains a tag to extract.
        """

        tag_start = string.find('"') + 1

        if string.count('%') > 1 and cut_multisense is True:  # check for multisense

            tag_end = string.find(';', tag_start)

        else:

            tag_end = string.find('"', tag_start)

        tag = string[tag_start:tag_end]
        temp.append(tag)
        f.write(' B-' + tag)

    with open(file=xml_file, mode='r', encoding=encoding) as f:  # get file lines

        lines = f.readlines()

    with open(file=conll_file, mode='w', encoding=encoding) as f:  # alter file to CoNLL format

        for line in lines:

            line_list = line.split()

            if len(line_list) > 3:  # sentence parts have at least 4 tokens

                # tokens to ignore (edit here for variation)
                blacklist = ['<word', 'wn1', 'wn2', 'id=']

                # counter to keep track how many tags have been found in line
                ctr = 0

                # variable to count of how many words a chunk consists
                words = 1

                # indicates if surface form is chunk or not
                is_chunk = False

                # array to save tags temporarily for handling chunks
                temp = []

                for token in line_list:

                    if any(substring in token for substring in blacklist):
                        continue

                    if 'surface_form=' in token:

                        # cut token to get chunk
                        chunk_start = token.find('"') + 1
                        chunk_end = token.find('"', chunk_start)
                        chunk = token[chunk_start:chunk_end]

                        for character in chunk:

                            if '_' in character:
                                words += 1

                        if words > 1:  # gather single words of chunk

                            is_chunk = True

                            # save single words of chunk
                            chunk_parts = []

                            # handle first word of chunk
                            word_start = 0
                            word_end = chunk.find('_', word_start)
                            f.write(chunk[word_start:word_end])
                            word_start = word_end + 1

                            for _ in range(words - 1):

                                word_end = chunk.find('_', word_start)

                                if word_end == -1:

                                    chunk_parts.append(chunk[word_start:])

                                else:

                                    chunk_parts.append(chunk[word_start:word_end])

                                word_start = word_end + 1

                        else:

                            f.write(chunk)

                        ctr += 1
                        continue

                    elif 'pos=' in token:

                        if ctr != 2:
                            temp.append(' O')
                            f.write(' O')

                        add_tag(token)
                        ctr = 3
                        continue

                    elif '"' in token:

                        add_tag(token)
                        ctr += 1
                        continue

                    else:

                        # edit here for variation
                        for _ in range(4 - ctr):
                            temp.append(' O')
                            f.write(' O')

                        f.write('\n')

                if is_chunk:  # handle chunks

                    for word in chunk_parts:

                        f.write(word)

                        for elem in temp:

                            if ' O' in elem:

                                f.write(elem)

                            else:

                                f.write(' I-' + elem)

                        f.write('\n')

            elif line_list[0] == '</sentence>':  # handle end of sentence

                f.write('\n')


def determine_conll_file(file: str, data_folder: str, cut_multisense: bool = True):
    """
    Function that returns the given file in the CoNLL format.
    ----------
    string : str
        String that contains the name of the file.
    data_folder : str
        String that contains the name of the folder in which the CoNLL file should reside.
    cut_multisense : bool, optional
        Boolean that determines whether or not the wn30_key tag should be cut if it contains multiple possible senses.
        If True only the first listed sense will be used. Otherwise the whole list of senses will be detected
        as one new sense. The default is True.
    """

    # check if converted file exists

    if file is not None and not '.conll' in file:

        if cut_multisense is True:

            conll_file = file[:-4] + '_cut.conll'

        else:

            conll_file = file[:-3] + 'conll'

        path_to_conll_file = data_folder / conll_file

        if not path_to_conll_file.exists():
            # convert the file to CoNLL

            from_ufsac_to_conll(xml_file=Path(data_folder / file),
                                conll_file=Path(data_folder / conll_file),
                                encoding="latin-1",
                                cut_multisense=cut_multisense)

        return conll_file

    else:

        return file


class WSD_UFSAC(ColumnCorpus):
    def __init__(
            self,
            base_path: Union[str, Path] = None,
            in_memory: bool = True,
            train_file: str = None,
            dev_file: str = None,
            test_file: str = None,
            cut_multisense: bool = True,
            **corpusargs,
    ):
        """
        Initialize a custom corpus with any two WSD datasets in the UFSAC format. This is only possible if you've
        manually downloaded the WSD datasets in UFSAC format to your machine.
        Obtain the most recent datasets from https://drive.google.com/file/d/1Oigo3kzRosz2VjyA44vpJZ58tDFyLRMO and copy
        up to three of the datasets in a folder called 'wsd_ufsac'.Then set the base_path parameter in the constructor
        to the path to the parent directory where the 'wsd_ufsac' folder resides and respectively set the train_file,
        dev_file and test_file parameter in the constructor according to the file names.
        :param base_path: Path to the custom WSD corpus ('wsd_ufsac' folder) on your machine
        :param in_memory: If True, keeps dataset in memory giving speedups in training.
        :param document_as_sequence: If True, all sentences of a document are read into a single Sentence object
        :param train_file: Name of the training dataset (e.g. 'semcor.xml')
        :param dev_file: Name of the development dataset
        :param test_file: Name of the testing dataset
        :param cut_multisense: Boolean that determines whether or not the wn30_key tag should be cut if it contains
                               multiple possible senses. If True only the first listed sense will be used and the
                               suffix '_cut' will be added to the name of the CoNLL file. Otherwise the whole list of
                               senses will be detected as one new sense. The default is True.
        """
        if type(base_path) == str:
            base_path: Path = Path(base_path)

        # column format
        #
        # since only the WordNet 3.0 version for senses is consistently available for all provided datasets we will
        # only consider this version
        #
        # also we ignore the id annotation used in datasets that were originally created for evaluation tasks
        #
        # if the other annotations should be needed simply add the columns in correct order according
        # to the chosen datasets here and respectively change the values of the blacklist array and
        # the range value of the else case in the token for loop in the from_ufsac_to_conll function

        columns = {0: "text", 1: "lemma", 2: "pos", 3: "wn30_key"}

        # this dataset name
        dataset_name = self.__class__.__name__.lower()

        # default dataset folder is the cache root
        if not base_path:
            base_path = Path(flair.cache_root) / "datasets"
        data_folder = base_path / dataset_name

        # check if data there
        if not data_folder.exists():
            log.warning("-" * 100)
            log.warning(f'WARNING: UFSAC corpus not found at "{data_folder}".')
            log.warning(
                'Necessary data can be found here: "https://drive.google.com/file/d/1Oigo3kzRosz2VjyA44vpJZ58tDFyLRMO"'
            )
            log.warning("-" * 100)

        # determine correct CoNLL files

        train_file = determine_conll_file(file=train_file, data_folder=data_folder, cut_multisense=cut_multisense)
        dev_file = determine_conll_file(file=dev_file, data_folder=data_folder, cut_multisense=cut_multisense)
        test_file = determine_conll_file(file=test_file, data_folder=data_folder, cut_multisense=cut_multisense)

        super(WSD_UFSAC, self).__init__(
            data_folder,
            columns,
            tag_to_bioes=None,
            encoding="latin-1",
            in_memory=in_memory,
            train_file=train_file,
            dev_file=dev_file,
            test_file=test_file,
            **corpusargs,
        )


def _download_wikiner(language_code: str, dataset_name: str):
    # download data if necessary
    wikiner_path = (
        "https://raw.githubusercontent.com/dice-group/FOX/master/input/Wikiner/"
    )
    lc = language_code

    data_file = (
            Path(flair.cache_root)
            / "datasets"
            / dataset_name
            / f"aij-wikiner-{lc}-wp3.train"
    )
    if not data_file.is_file():
        cached_path(
            f"{wikiner_path}aij-wikiner-{lc}-wp3.bz2", Path("datasets") / dataset_name
        )


class UP_CHINESE(ColumnCorpus):
    def __init__(
            self,
            base_path: Union[str, Path] = None,
            in_memory: bool = True,
            document_as_sequence: bool = False,
            **corpusargs,
    ):
        """
        Initialize the Chinese dataset from the Universal Propositions Bank, comming from that webpage:
        https://github.com/System-T/UniversalPropositions/tree/master/UP_Chinese

        :param base_path: Default is None, meaning that corpus gets auto-downloaded and loaded. You can override this
        to point to a different folder but typically this should not be necessary.
        :param in_memory: If True, keeps dataset in memory giving speedups in training.
        :param document_as_sequence: If True, all sentences of a document are read into a single Sentence object
        """
        if type(base_path) == str:
            base_path: Path = Path(base_path)

        # column format
        columns = {1: "text", 9: "frame"}

        # this dataset name
        dataset_name = self.__class__.__name__.lower()

        # default dataset folder is the cache root
        if not base_path:
            base_path = Path(flair.cache_root) / "datasets"
        data_folder = base_path / dataset_name

        # download data if necessary
        up_zh_path = "https://raw.githubusercontent.com/System-T/UniversalPropositions/master/UP_Chinese/"
        cached_path(f"{up_zh_path}zh-up-train.conllu", Path("datasets") / dataset_name)
        cached_path(f"{up_zh_path}zh-up-dev.conllu", Path("datasets") / dataset_name)
        cached_path(f"{up_zh_path}zh-up-test.conllu", Path("datasets") / dataset_name)

        super(UP_CHINESE, self).__init__(
            data_folder,
            columns,
            encoding="utf-8",
            train_file="zh-up-train.conllu",
            test_file="zh-up-test.conllu",
            dev_file="zh-up-dev.conllu",
            in_memory=in_memory,
            document_separator_token=None if not document_as_sequence else "-DOCSTART-",
            comment_symbol="#",
            **corpusargs,
        )


class UP_ENGLISH(ColumnCorpus):
    def __init__(
            self,
            base_path: Union[str, Path] = None,
            in_memory: bool = True,
            document_as_sequence: bool = False,
            **corpusargs,
    ):
        """
        Initialize the English dataset from the Universal Propositions Bank, comming from that webpage:
        https://github.com/System-T/UniversalPropositions.

        :param base_path: Default is None, meaning that corpus gets auto-downloaded and loaded. You can override this
        to point to a different folder but typically this should not be necessary.
        :param in_memory: If True, keeps dataset in memory giving speedups in training.
        :param document_as_sequence: If True, all sentences of a document are read into a single Sentence object
        """
        if type(base_path) == str:
            base_path: Path = Path(base_path)

        # column format
        columns = {1: "text", 10: "frame"}

        # this dataset name
        dataset_name = self.__class__.__name__.lower()

        # default dataset folder is the cache root
        if not base_path:
            base_path = Path(flair.cache_root) / "datasets"
        data_folder = base_path / dataset_name

        # download data if necessary
        up_en_path = "https://raw.githubusercontent.com/System-T/UniversalPropositions/master/UP_English-EWT/"
        cached_path(f"{up_en_path}en_ewt-up-train.conllu", Path("datasets") / dataset_name)
        cached_path(f"{up_en_path}en_ewt-up-dev.conllu", Path("datasets") / dataset_name)
        cached_path(f"{up_en_path}en_ewt-up-test.conllu", Path("datasets") / dataset_name)

        super(UP_ENGLISH, self).__init__(
            data_folder,
            columns,
            encoding="utf-8",
            train_file="en_ewt-up-train.conllu",
            test_file="en_ewt-up-test.conllu",
            dev_file="en_ewt-up-dev.conllu",
            in_memory=in_memory,
            document_separator_token=None if not document_as_sequence else "-DOCSTART-",
            comment_symbol="#",
            **corpusargs,
        )


class UP_FRENCH(ColumnCorpus):
    def __init__(
            self,
            base_path: Union[str, Path] = None,
            in_memory: bool = True,
            document_as_sequence: bool = False,
            **corpusargs,
    ):
        """
        Initialize the French dataset from the Universal Propositions Bank, comming from that webpage:
        https://github.com/System-T/UniversalPropositions.

        :param base_path: Default is None, meaning that corpus gets auto-downloaded and loaded. You can override this
        to point to a different folder but typically this should not be necessary.
        :param in_memory: If True, keeps dataset in memory giving speedups in training.
        :param document_as_sequence: If True, all sentences of a document are read into a single Sentence object
        """
        if type(base_path) == str:
            base_path: Path = Path(base_path)

        # column format
        columns = {1: "text", 9: "frame"}

        # this dataset name
        dataset_name = self.__class__.__name__.lower()

        # default dataset folder is the cache root
        if not base_path:
            base_path = Path(flair.cache_root) / "datasets"
        data_folder = base_path / dataset_name

        # download data if necessary
        up_fr_path = "https://raw.githubusercontent.com/System-T/UniversalPropositions/master/UP_French/"
        cached_path(f"{up_fr_path}fr-up-train.conllu", Path("datasets") / dataset_name)
        cached_path(f"{up_fr_path}fr-up-dev.conllu", Path("datasets") / dataset_name)
        cached_path(f"{up_fr_path}fr-up-test.conllu", Path("datasets") / dataset_name)

        super(UP_FRENCH, self).__init__(
            data_folder,
            columns,
            encoding="utf-8",
            train_file="fr-up-train.conllu",
            test_file="fr-up-test.conllu",
            dev_file="fr-up-dev.conllu",
            in_memory=in_memory,
            document_separator_token=None if not document_as_sequence else "-DOCSTART-",
            comment_symbol="#",
            **corpusargs,
        )


class UP_FINNISH(ColumnCorpus):
    def __init__(
            self,
            base_path: Union[str, Path] = None,
            in_memory: bool = True,
            document_as_sequence: bool = False,
            **corpusargs,
    ):
        """
        Initialize the Finnish dataset from the Universal Propositions Bank, comming from that webpage:
        https://github.com/System-T/UniversalPropositions/tree/master/UP_Finnish

        :param base_path: Default is None, meaning that corpus gets auto-downloaded and loaded. You can override this
        to point to a different folder but typically this should not be necessary.
        :param in_memory: If True, keeps dataset in memory giving speedups in training.
        :param document_as_sequence: If True, all sentences of a document are read into a single Sentence object
        """
        if type(base_path) == str:
            base_path: Path = Path(base_path)

        # column format
        columns = {1: "text", 9: "frame"}

        # this dataset name
        dataset_name = self.__class__.__name__.lower()

        # default dataset folder is the cache root
        if not base_path:
            base_path = Path(flair.cache_root) / "datasets"
        data_folder = base_path / dataset_name

        # download data if necessary
        up_fi_path = "https://raw.githubusercontent.com/System-T/UniversalPropositions/master/UP_Finnish/"
        cached_path(f"{up_fi_path}fi-up-train.conllu", Path("datasets") / dataset_name)
        cached_path(f"{up_fi_path}fi-up-dev.conllu", Path("datasets") / dataset_name)
        cached_path(f"{up_fi_path}fi-up-test.conllu", Path("datasets") / dataset_name)

        super(UP_FINNISH, self).__init__(
            data_folder,
            columns,
            encoding="utf-8",
            train_file="fi-up-train.conllu",
            test_file="fi-up-test.conllu",
            dev_file="fi-up-dev.conllu",
            in_memory=in_memory,
            document_separator_token=None if not document_as_sequence else "-DOCSTART-",
            comment_symbol="#",
            **corpusargs,
        )


class UP_GERMAN(ColumnCorpus):
    def __init__(
            self,
            base_path: Union[str, Path] = None,
            in_memory: bool = True,
            document_as_sequence: bool = False,
            **corpusargs,
    ):
        """
        Initialize the German dataset from the Universal Propositions Bank, comming from that webpage:
        https://github.com/System-T/UniversalPropositions.

        :param base_path: Default is None, meaning that corpus gets auto-downloaded and loaded. You can override this
        to point to a different folder but typically this should not be necessary.
        :param in_memory: If True, keeps dataset in memory giving speedups in training.
        :param document_as_sequence: If True, all sentences of a document are read into a single Sentence object
        """
        if type(base_path) == str:
            base_path: Path = Path(base_path)

        # column format
        columns = {1: "text", 9: "frame"}

        # this dataset name
        dataset_name = self.__class__.__name__.lower()

        # default dataset folder is the cache root
        if not base_path:
            base_path = Path(flair.cache_root) / "datasets"
        data_folder = base_path / dataset_name

        # download data if necessary
        up_de_path = "https://raw.githubusercontent.com/System-T/UniversalPropositions/master/UP_German/"
        cached_path(f"{up_de_path}de-up-train.conllu", Path("datasets") / dataset_name)
        cached_path(f"{up_de_path}de-up-dev.conllu", Path("datasets") / dataset_name)
        cached_path(f"{up_de_path}de-up-test.conllu", Path("datasets") / dataset_name)

        super(UP_GERMAN, self).__init__(
            data_folder,
            columns,
            encoding="utf-8",
            train_file="de-up-train.conllu",
            test_file="de-up-test.conllu",
            dev_file="de-up-dev.conllu",
            in_memory=in_memory,
            document_separator_token=None if not document_as_sequence else "-DOCSTART-",
            comment_symbol="#",
            **corpusargs,
        )


class UP_ITALIAN(ColumnCorpus):
    def __init__(
            self,
            base_path: Union[str, Path] = None,
            in_memory: bool = True,
            document_as_sequence: bool = False,
            **corpusargs,
    ):
        """
        Initialize the Italian dataset from the Universal Propositions Bank, comming from that webpage:
        https://github.com/System-T/UniversalPropositions/tree/master/UP_Italian

        :param base_path: Default is None, meaning that corpus gets auto-downloaded and loaded. You can override this
        to point to a different folder but typically this should not be necessary.
        :param in_memory: If True, keeps dataset in memory giving speedups in training.
        :param document_as_sequence: If True, all sentences of a document are read into a single Sentence object
        """
        if type(base_path) == str:
            base_path: Path = Path(base_path)

        # column format
        columns = {1: "text", 9: "frame"}

        # this dataset name
        dataset_name = self.__class__.__name__.lower()

        # default dataset folder is the cache root
        if not base_path:
            base_path = Path(flair.cache_root) / "datasets"
        data_folder = base_path / dataset_name

        # download data if necessary
        up_it_path = "https://raw.githubusercontent.com/System-T/UniversalPropositions/master/UP_Italian/"
        cached_path(f"{up_it_path}it-up-train.conllu", Path("datasets") / dataset_name)
        cached_path(f"{up_it_path}it-up-dev.conllu", Path("datasets") / dataset_name)
        cached_path(f"{up_it_path}it-up-test.conllu", Path("datasets") / dataset_name)

        super(UP_ITALIAN, self).__init__(
            data_folder,
            columns,
            encoding="utf-8",
            train_file="it-up-train.conllu",
            test_file="it-up-test.conllu",
            dev_file="it-up-dev.conllu",
            in_memory=in_memory,
            document_separator_token=None if not document_as_sequence else "-DOCSTART-",
            comment_symbol="#",
            **corpusargs,
        )


class UP_SPANISH(ColumnCorpus):
    def __init__(
            self,
            base_path: Union[str, Path] = None,
            in_memory: bool = True,
            document_as_sequence: bool = False,
            **corpusargs,
    ):
        """
        Initialize the Spanish dataset from the Universal Propositions Bank, comming from that webpage:
        https://github.com/System-T/UniversalPropositions

        :param base_path: Default is None, meaning that corpus gets auto-downloaded and loaded. You can override this
        to point to a different folder but typically this should not be necessary.
        :param in_memory: If True, keeps dataset in memory giving speedups in training.
        :param document_as_sequence: If True, all sentences of a document are read into a single Sentence object
        """
        if type(base_path) == str:
            base_path: Path = Path(base_path)

        # column format
        columns = {1: "text", 9: "frame"}

        # this dataset name
        dataset_name = self.__class__.__name__.lower()

        # default dataset folder is the cache root
        if not base_path:
            base_path = Path(flair.cache_root) / "datasets"
        data_folder = base_path / dataset_name

        # download data if necessary
        up_es_path = "https://raw.githubusercontent.com/System-T/UniversalPropositions/master/UP_Spanish/"
        cached_path(f"{up_es_path}es-up-train.conllu", Path("datasets") / dataset_name)
        cached_path(f"{up_es_path}es-up-dev.conllu", Path("datasets") / dataset_name)
        cached_path(f"{up_es_path}es-up-test.conllu", Path("datasets") / dataset_name)

        super(UP_SPANISH, self).__init__(
            data_folder,
            columns,
            encoding="utf-8",
            train_file="es-up-train.conllu",
            test_file="es-up-test.conllu",
            dev_file="es-up-dev.conllu",
            in_memory=in_memory,
            document_separator_token=None if not document_as_sequence else "-DOCSTART-",
            comment_symbol="#",
            **corpusargs,
        )


class UP_SPANISH_ANCORA(ColumnCorpus):
    def __init__(
            self,
            base_path: Union[str, Path] = None,
            in_memory: bool = True,
            document_as_sequence: bool = False,
            **corpusargs,
    ):
        """
        Initialize the Spanish AnCora dataset from the Universal Propositions Bank, comming from that webpage:
        https://github.com/System-T/UniversalPropositions

        :param base_path: Default is None, meaning that corpus gets auto-downloaded and loaded. You can override this
        to point to a different folder but typically this should not be necessary.
        :param in_memory: If True, keeps dataset in memory giving speedups in training.
        :param document_as_sequence: If True, all sentences of a document are read into a single Sentence object
        """
        if type(base_path) == str:
            base_path: Path = Path(base_path)

        # column format
        columns = {1: "text", 9: "frame"}

        # this dataset name
        dataset_name = self.__class__.__name__.lower()

        # default dataset folder is the cache root
        if not base_path:
            base_path = Path(flair.cache_root) / "datasets"
        data_folder = base_path / dataset_name

        # download data if necessary
        up_es_path = "https://raw.githubusercontent.com/System-T/UniversalPropositions/master/UP_Spanish-AnCora/"
        cached_path(f"{up_es_path}es_ancora-up-train.conllu", Path("datasets") / dataset_name)
        cached_path(f"{up_es_path}es_ancora-up-dev.conllu", Path("datasets") / dataset_name)
        cached_path(f"{up_es_path}es_ancora-up-test.conllu", Path("datasets") / dataset_name)

        super(UP_SPANISH_ANCORA, self).__init__(
            data_folder,
            columns,
            encoding="utf-8",
            train_file="es_ancora-up-train.conllu",
            test_file="es_ancora-up-test.conllu",
            dev_file="es_ancora-up-dev.conllu",
            in_memory=in_memory,
            document_separator_token=None if not document_as_sequence else "-DOCSTART-",
            comment_symbol="#",
            **corpusargs,
        )


class WEIBO_NER(ColumnCorpus):
    def __init__(
            self,
            base_path: Union[str, Path] = None,
            tag_to_bioes: str = "ner",
            in_memory: bool = True,
            document_as_sequence: bool = False,
            **corpusargs,
    ):
        """
        Initialize the WEIBO_NER corpus . The first time you call this constructor it will automatically
        download the dataset.
        :param base_path: Default is None, meaning that corpus gets auto-downloaded and loaded. You can override this
        to point to a different folder but typically this should not be necessary.
        :param tag_to_bioes: NER by default, need not be changed, but you could also select 'pos' to predict
        POS tags instead
        :param in_memory: If True, keeps dataset in memory giving speedups in training.
        :param document_as_sequence: If True, all sentences of a document are read into a single Sentence object
        """
        if type(base_path) == str:
            base_path: Path = Path(base_path)

        # column format
        columns = {0: 'text', 1: 'ner'}

        # this dataset name
        dataset_name = self.__class__.__name__.lower()

        # default dataset folder is the cache root
        if not base_path:
            base_path = Path(flair.cache_root) / "datasets"
        data_folder = base_path / dataset_name

        # download data if necessary
        weiboNER_conll_path = "https://raw.githubusercontent.com/87302380/WEIBO_NER/main/data/"
        cached_path(f"{weiboNER_conll_path}weiboNER_2nd_conll_format.train", Path("datasets") / dataset_name)
        cached_path(f"{weiboNER_conll_path}weiboNER_2nd_conll_format.test", Path("datasets") / dataset_name)
        cached_path(f"{weiboNER_conll_path}weiboNER_2nd_conll_format.dev", Path("datasets") / dataset_name)

        super(WEIBO_NER, self).__init__(
            data_folder,
            columns,
            tag_to_bioes=tag_to_bioes,
            encoding="utf-8",
            in_memory=in_memory,
            train_file="weiboNER_2nd_conll_format.train",
            test_file="weiboNER_2nd_conll_format.test",
            dev_file="weiboNER_2nd_conll_format.dev",
            document_separator_token=None if not document_as_sequence else "-DOCSTART-",
            **corpusargs,
        )


class WIKIANN(MultiCorpus):
    def __init__(
            self,
            languages: Union[str, List[str]],
            base_path: Union[str, Path] = None,
            tag_to_bioes: str = "ner",
            in_memory: bool = False,
    ):
        """
        WkiAnn corpus for cross-lingual NER consisting of datasets from 282 languages that exist
        in Wikipedia. See https://elisa-ie.github.io/wikiann/ for details and for the languages and their
        respective abbreveations, i.e. "en" for english. (license: https://opendatacommons.org/licenses/by/)
        Parameters
        ----------
        languages : Union[str, List[str]]
            Should be an abbreviation of a language ("en", "de",..) or a list of abbreviations.
            The datasets of all passed languages will be saved in one MultiCorpus.
            (Note that, even though listed on https://elisa-ie.github.io/wikiann/ some datasets are empty.
            This includes "aa", "cho", "ho", "hz", "ii", "jam", "kj", "kr", "mus", "olo" and "tcy".)
        base_path : Union[str, Path], optional
            Default is None, meaning that corpus gets auto-downloaded and loaded. You can override this
            to point to a different folder but typically this should not be necessary.
        tag_to_bioes : str, optional
            The data is in bio-format. It will by default (with the string "ner" as value) be transformed
            into the bioes format. If you dont want that set it to None.

        """
        if type(languages) == str:
            languages = [languages]

        if type(base_path) == str:
            base_path: Path = Path(base_path)

        # column format
        columns = {0: "text", 1: "ner"}

        # this dataset name
        dataset_name = "wikiann"

        # default dataset folder is the cache root
        if not base_path:
            base_path = Path(flair.cache_root) / "datasets"
        data_folder = base_path / dataset_name

        # For each language in languages, the file is downloaded if not existent
        # Then a comlumncorpus of that data is created and saved in a list
        # this list is handed to the multicorpus

        # list that contains the columncopora
        corpora = []

        google_drive_path = 'https://drive.google.com/uc?id='
        # download data if necessary
        first = True
        for language in languages:

            language_folder = data_folder / language
            file_name = 'wikiann-' + language + '.bio'

            # if language not downloaded yet, download it
            if not language_folder.exists():
                if first == True:
                    import gdown
                    import tarfile
                    first = False
                # create folder
                os.makedirs(language_folder)
                # get google drive id from list
                google_id = google_drive_id_from_language_name(language)
                url = google_drive_path + google_id

                # download from google drive
                gdown.download(url, str(language_folder / language) + '.tar.gz')

                # unzip
                print("Extract data...")
                tar = tarfile.open(str(language_folder / language) + '.tar.gz', "r:gz")
                # tar.extractall(language_folder,members=[tar.getmember(file_name)])
                tar.extract(file_name, str(language_folder))
                tar.close()
                print('...done.')

                # transform data into required format
                # the processed dataset has the additional ending "_new"
                print("Process dataset...")
                silver_standard_to_simple_ner_annotation(str(language_folder / file_name))
                # remove the unprocessed dataset
                os.remove(str(language_folder / file_name))
                print('...done.')

            # initialize comlumncorpus and add it to list
            print("Read data into corpus...")
            corp = ColumnCorpus(data_folder=language_folder,
                                column_format=columns,
                                train_file=file_name + '_new',
                                tag_to_bioes=tag_to_bioes,
                                in_memory=in_memory,
                                )
            corpora.append(corp)
            print("...done.")

        super(WIKIANN, self).__init__(
            corpora, name='wikiann',
        )


def silver_standard_to_simple_ner_annotation(data_file: Union[str, Path]):
    f_read = open(data_file, 'r', encoding='utf-8')
    f_write = open(data_file + '_new', 'w+', encoding='utf-8')
    while True:
        line = f_read.readline()
        if line:
            if line == '\n':
                f_write.write(line)
            else:
                liste = line.split()
                f_write.write(liste[0] + ' ' + liste[-1] + '\n')
        else:
            break
    f_read.close()
    f_write.close()


def google_drive_id_from_language_name(language):
    languages_ids = {
        'aa': '1tDDlydKq7KQQ3_23Ysbtke4HJOe4snIk',  # leer
        'ab': '1hB8REj2XA_0DjI9hdQvNvSDpuBIb8qRf',
        'ace': '1WENJS2ppHcZqaBEXRZyk2zY-PqXkTkgG',
        'ady': '1n6On8WWDHxEoybj7F9K15d_fkGPy6KgO',
        'af': '1CPB-0BD2tg3zIT60D3hmJT0i5O_SKja0',
        'ak': '1l2vlGHnQwvm9XhW5S-403fetwUXhBlZm',
        'als': '196xyYjhbie7sYLHLZHWkkurOwQLi8wK-',
        'am': '1ug1IEoExKD3xWpvfZprAPSQi82YF9Cet',
        'an': '1DNLgPOAOsGZBYd6rC5ddhzvc9_DtWnk2',
        'ang': '1W_0ti7Tl8AkqM91lRCMPWEuUnPOAZroV',
        'ar': '1tyvd32udEQG_cNeVpaD5I2fxvCc6XKIS',
        'arc': '1hSOByStqPmP3b9HfQ39EclUZGo8IKCMb',
        'arz': '1CKW5ZhxTpIHmc8Jt5JLz_5O6Cr8Icsan',
        'as': '12opBoIweBLM8XciMHT4B6-MAaKdYdvpE',
        'ast': '1rp64PxGZBDfcw-tpFBjLg_ddLDElG1II',
        'av': '1hncGUrkG1vwAAQgLtwOf41BWkHkEvdss',
        'ay': '1VmIsWpMTz442b4Mx798ZOgtB9vquKQtf',
        'az': '1FXDXsvBSdqc7GGIDZv0hqBOaaw12Ip2-',
        'azb': '1amVqOuHLEkhjn8rkGUl-mXdZlaACWyNT',
        'ba': '1aLx1d8GagI11VZVYOGQy0BEePeqoT0x3',
        'bar': '1JZ8-k8ZmnpWYI_Yl_cBBgjVdxoM9Daci',
        'bat-smg': '1trxKXDFSeKsygTMKi-ZqXSJs7F90k5a8',
        'bcl': '1Hs0k7KVZ2DPsqroZ4cUKcwZG4HdPV794',
        'be-x-old': '1gaK-spj1m6eGYQ-SsngLxxLUvP1VRk08',
        'be': '1_ttfOSy9BzCRkIT_p3mImT82XRPpEiuH',
        'bg': '1Iug6gYKemb0OrLTUrKDc_c66YGypTfCF',
        'bh': '12OcSFLu940A8tVQLxI8pnxKBpTeZHmrh',
        'bi': '1rftVziS_pqARx4mvLJC0sKLY-OL5ZIjE',
        'bjn': '1n17mkRjPUAOWQk5LQs2C3Tz3ShxK0enZ',
        'bm': '1284dwO_sfdsWE7FR06HhfBRUb8ePesKR',
        'bn': '1K2DM1mT4hkr6NlAIBTj95BeVXcgvpgDm',
        'bo': '1SzGHDVK-OguKdjZ4DXWiOJVrie1iHeWm',
        'bpy': '1m-e5EoruJufvwBEgJLmJtx6jzx64pYN2',
        'br': '1xdaBoJ1DnwI0iEq7gQN1dWcABAs_bM9H',
        'bs': '167dsB01trMYFQl8FshtIdfhjw7IfVKbk',
        'bug': '1yCnevM9_KJzFk27Vxsva_20OacLo4Uam',
        'bxr': '1DlByAX3zB-9UyEAVD4wtX-R7mXC-8xum',
        'ca': '1LuUgbd9sGa-5Ahcsy31EK89a3WOowftY',
        'cbk-zam': '1kgF8xoD-kIOWZET_9kp_4yNX6AAXn6PI',
        'cdo': '14x1y6611G-UAEGq92QEHRpreVkYnoUCw',
        'ce': '1QUUCVKA-fkiCHd3KT3zUWefaWnxzlZLu',
        'ceb': '1DJZE9RfaMoPNXHI73KBXAm4YSe-_YCUk',
        'ch': '1YzAfhmatkmTpkZbAcD6X83epCgzD5S2_',
        'cho': '1ciY0vF3c5a2mTOo_k32A2wMs0klK98Kb',  # leer
        'chr': '1EHaxz1UZHn7v2bbRzCLAhPsNtRzrG3Ae',
        'chy': '1nNWwMAJr1KNdz3bHf6uIn-thZCknlTeB',
        'ckb': '1llpaftcUSiXCZQZMdAqaJSrhwMdcf9IV',
        'co': '1ZP-8oWgMYfW7a6w6ygEFkKDGbN39QnDn',
        'cr': '1ST0xRicLAG4JdCZwGdaY-0pEXooQh7e6',
        'crh': '1Jmpq2XVYUR_XaXU5XNhtOMnz-qkpsgpE',
        'cs': '1Vydyze-jBkK_S1uV5ewV_Y6dbwhXr7lk',
        'csb': '1naUyF74lZPnnopXdOqf5Xor2kT4WoHfS',
        'cu': '1EN5dVTU6jc7YOYPCHq8EYUF31HlMUKs7',
        'cv': '1gEUAlqYSSDI4TrWCqP1LUq2n0X1XEjN3',
        'cy': '1q5g6NJE5GXf65Vc_P4BnUMHQ49Prz-J1',
        'da': '11onAGOLkkqrIwM784siWlg-cewa5WKm8',
        'de': '1f9nWvNkCCy6XWhd9uf4Dq-2--GzSaYAb',
        'diq': '1IkpJaVbEOuOs9qay_KG9rkxRghWZhWPm',
        'dsb': '1hlExWaMth-2eVIQ3i3siJSG-MN_7Z6MY',
        'dv': '1WpCrslO4I7TMb2uaKVQw4U2U8qMs5szi',
        'dz': '10WX52ePq2KfyGliwPvY_54hIjpzW6klV',
        'ee': '1tYEt3oN2KPzBSWrk9jpCqnW3J1KXdhjz',
        'el': '1cxq4NUYmHwWsEn5waYXfFSanlINXWLfM',
        'eml': '17FgGhPZqZNtzbxpTJOf-6nxEuI5oU4Vd',
        'en': '1mqxeCPjxqmO7e8utj1MQv1CICLFVvKa-',
        'eo': '1YeknLymGcqj44ug2yd4P7xQVpSK27HkK',
        'es': '1Dnx3MVR9r5cuoOgeew2gT8bDvWpOKxkU',
        'et': '1Qhb3kYlQnLefWmNimdN_Vykm4mWzbcWy',
        'eu': '1f613wH88UeITYyBSEMZByK-nRNMwLHTs',
        'ext': '1D0nLOZ3aolCM8TShIRyCgF3-_MhWXccN',
        'fa': '1QOG15HU8VfZvJUNKos024xI-OGm0zhEX',
        'ff': '1h5pVjxDYcq70bSus30oqi9KzDmezVNry',
        'fi': '1y3Kf6qYsSvL8_nSEwE1Y6Bf6ninaPvqa',
        'fiu-vro': '1oKUiqG19WgPd3CCl4FGudk5ATmtNfToR',
        'fj': '10xDMuqtoTJlJFp5ghbhKfNWRpLDK3W4d',
        'fo': '1RhjYqgtri1276Be1N9RrNitdBNkpzh0J',
        'fr': '1sK_T_-wzVPJYrnziNqWTriU52rEsXGjn',
        'frp': '1NUm8B2zClBcEa8dHLBb-ZgzEr8phcQyZ',
        'frr': '1FjNqbIUlOW1deJdB8WCuWjaZfUzKqujV',
        'fur': '1oqHZMK7WAV8oHoZLjGR0PfmO38wmR6XY',
        'fy': '1DvnU6iaTJc9bWedmDklHyx8nzKD1s3Ge',
        'ga': '1Ql6rh7absdYQ8l-3hj_MVKcEC3tHKeFB',
        'gag': '1zli-hOl2abuQ2wsDJU45qbb0xuvYwA3a',
        'gan': '1u2dOwy58y-GaS-tCPJS_i9VRDQIPXwCr',
        'gd': '1umsUpngJiwkLdGQbRqYpkgxZju9dWlRz',
        'gl': '141K2IbLjJfXwFTIf-kthmmG0YWdi8liE',
        'glk': '1ZDaxQ6ilXaoivo4_KllagabbvfOuiZ0c',
        'gn': '1hM4MuCaVnZqnL-w-0N-WcWag22ikVLtZ',
        'gom': '1BNOSw75tzPC0wEgLOCKbwu9wg9gcLOzs',
        'got': '1YSHYBtXc1WvUvMIHPz6HHgJvaXKulJUj',
        'gu': '1VdK-B2drqFwKg8KD23c3dKXY-cZgCMgd',
        'gv': '1XZFohYNbKszEFR-V-yDXxx40V41PV9Zm',
        'ha': '18ZG4tUU0owRtQA8Ey3Dl72ALjryEJWMC',
        'hak': '1QQe3WgrCWbvnVH42QXD7KX4kihHURB0Z',
        'haw': '1FLqlK-wpz4jy768XbQAtxd9PhC-9ciP7',
        'he': '18K-Erc2VOgtIdskaQq4D5A3XkVstDmfX',
        'hi': '1lBRapb5tjBqT176gD36K5yb_qsaFeu-k',
        'hif': '153MQ9Ga4NQ-CkK8UiJM3DjKOk09fhCOV',
        'ho': '1c1AoS7yq15iVkTEE-0f3x25NT4F202B8',  # leer
        'hr': '1wS-UtB3sGHuXJQQGR0F5lDegogsgoyif',
        'hsb': '1_3mMLzAE5OmXn2z64rW3OwWbo85Mirbd',
        'ht': '1BwCaF0nfdgkM7Yt7A7d7KyVk0BcuwPGk',
        'hu': '10AkDmTxUWNbOXuYLYZ-ZPbLAdGAGZZ8J',
        'hy': '1Mi2k2alJJquT1ybd3GC3QYDstSagaWdo',
        'hz': '1c1m_-Q92v0Di7Nez6VuaccrN19i8icKV',  # leer
        'ia': '1jPyqTmDuVhEhj89N606Cja5heJEbcMoM',
        'id': '1JWIvIh8fQoMQqk1rPvUThaskxnTs8tsf',
        'ie': '1TaKRlTtB8-Wqu4sfvx6JQKIugAlg0pV-',
        'ig': '15NFAf2Qx6BXSjv_Oun9_3QRBWNn49g86',
        'ii': '1qldGJkMOMKwY13DpcgbxQCbff0K982f9',  # leer
        'ik': '1VoSTou2ZlwVhply26ujowDz6gjwtxmny',
        'ilo': '1-xMuIT6GaM_YeHqgm1OamGkxYfBREiv3',
        'io': '19Zla0wsAcrZm2c0Pw5ghpp4rHjYs26Pp',
        'is': '11i-NCyqS6HbldIbYulsCgQGZFXR8hwoB',
        'it': '1HmjlOaQunHqL2Te7pIkuBWrnjlmdfYo_',
        'iu': '18jKm1S7Ls3l0_pHqQH8MycG3LhoC2pdX',
        'ja': '10dz8UxyK4RIacXE2HcGdrharmp5rwc3r',
        'jam': '1v99CXf9RnbF6aJo669YeTR6mQRTOLZ74',  # leer
        'jbo': '1_LmH9hc6FDGE3F7pyGB1fUEbSwuTYQdD',
        'jv': '1qiSu1uECCLl4IBZS27FBdJIBivkJ7GwE',
        'ka': '172UFuFRBX2V1aWeXlPSpu9TjS-3cxNaD',
        'kaa': '1kh6hMPUdqO-FIxRY6qaIBZothBURXxbY',
        'kab': '1oKjbZI6ZrrALCqnPCYgIjKNrKDA7ehcs',
        'kbd': '1jNbfrboPOwJmlXQBIv053d7n5WXpMRv7',
        'kg': '1iiu5z-sdJ2JLC4Ja9IgDxpRZklIb6nDx',
        'ki': '1GUtt0QI84c5McyLGGxoi5uwjHOq1d6G8',
        'kj': '1nSxXUSGDlXVCIPGlVpcakRc537MwuKZR',  # leer
        'kk': '1ryC3UN0myckc1awrWhhb6RIi17C0LCuS',
        'kl': '1gXtGtX9gcTXms1IExICnqZUHefrlcIFf',
        'km': '1DS5ATxvxyfn1iWvq2G6qmjZv9pv0T6hD',
        'kn': '1ZGLYMxbb5-29MNmuUfg2xFhYUbkJFMJJ',
        'ko': '12r8tIkTnwKhLJxy71qpIcoLrT6NNhQYm',
        'koi': '1EdG_wZ_Qk124EPAZw-w6rdEhYLsgcvIj',
        'kr': '19VNQtnBA-YL_avWuVeHQHxJZ9MZ04WPF',  # leer
        'krc': '1nReV4Mb7Wdj96czpO5regFbdBPu0zZ_y',
        'ks': '1kzh0Pgrv27WRMstR9MpU8mu7p60TcT-X',
        'ksh': '1iHJvrl2HeRaCumlrx3N7CPrHQ2KuLUkt',
        'ku': '1YqJog7Bkk0fHBCSTxJ9heeE-bfbkbkye',
        'kv': '1s91HI4eq8lQYlZwfrJAgaGlCyAtIhvIJ',
        'kw': '16TaIX2nRfqDp8n7zudd4bqf5abN49dvW',
        'ky': '17HPUKFdKWhUjuR1NOp5f3PQYfMlMCxCT',
        'la': '1NiQuBaUIFEERvVXo6CQLwosPraGyiRYw',
        'lad': '1PEmXCWLCqnjLBomMAYHeObM1AmVHtD08',
        'lb': '1nE4g10xoTU23idmDtOQ0w2QCuizZ6QH_',
        'lbe': '1KOm-AdRcCHfSc1-uYBxBA4GjxXjnIlE-',
        'lez': '1cJAXshrLlF1TZlPHJTpDwEvurIOsz4yR',
        'lg': '1Ur0y7iiEpWBgHECrIrT1OyIC8um_y4th',
        'li': '1TikIqfqcZlSDWhOae1JnjJiDko4nj4Dj',
        'lij': '1ro5ItUcF49iP3JdV82lhCQ07MtZn_VjW',
        'lmo': '1W4rhBy2Pi5SuYWyWbNotOVkVY3kYWS_O',
        'ln': '1bLSV6bWx0CgFm7ByKppZLpYCFL8EIAoD',
        'lo': '1C6SSLeKF3QirjZbAZAcpVX_AXYg_TJG3',
        'lrc': '1GUcS28MlJe_OjeQfS2AJ8uczpD8ut60e',
        'lt': '1gAG6TcMTmC128wWK0rCXRlCTsJY9wFQY',
        'ltg': '12ziP8t_fAAS9JqOCEC0kuJObEyuoiOjD',
        'lv': '1MPuAM04u-AtfybXdpHwCqUpFWbe-zD0_',
        'mai': '1d_nUewBkka2QGEmxCc9v3dTfvo7lPATH',
        'map-bms': '1wrNIE-mqp2xb3lrNdwADe6pb7f35NP6V',
        'mdf': '1BmMGUJy7afuKfhfTBMiKxM3D7FY-JrQ2',
        'mg': '105WaMhcWa-46tCztoj8npUyg0aH18nFL',
        'mh': '1Ej7n6yA1cF1cpD5XneftHtL33iHJwntT',
        'mhr': '1CCPIUaFkEYXiHO0HF8_w07UzVyWchrjS',
        'mi': '1F6au9xQjnF-aNBupGJ1PwaMMM6T_PgdQ',
        'min': '1tVK5SHiCy_DaZSDm3nZBgT5bgWThbJt_',
        'mk': '18NpudytGhSWq_LbmycTDw10cSftlSBGS',
        'ml': '1V73UE-EvcE-vV3V1RTvU4sak6QFcP91y',
        'mn': '14jRXicA87oXZOZllWqUjKBMetNpQEUUp',
        'mo': '1YsLGNMsJ7VsekhdcITQeolzOSK4NzE6U',
        'mr': '1vOr1AIHbgkhTO9Ol9Jx5Wh98Qdyh1QKI',
        'mrj': '1dW-YmEW8a9D5KyXz8ojSdIXWGekNzGzN',
        'ms': '1bs-_5WNRiZBjO-DtcNtkcIle-98homf_',
        'mt': '1L7aU3iGjm6SmPIU74k990qRgHFV9hrL0',
        'mus': '1_b7DcRqiKJFEFwp87cUecqf8A5BDbTIJ',  # leer
        'mwl': '1MfP0jba2jQfGVeJOLq26MjI6fYY7xTPu',
        'my': '16wsIGBhNVd2lC2p6n1X8rdMbiaemeiUM',
        'myv': '1KEqHmfx2pfU-a1tdI_7ZxMQAk5NJzJjB',
        'mzn': '1CflvmYEXZnWwpsBmIs2OvG-zDDvLEMDJ',
        'na': '1r0AVjee5wNnrcgJxQmVGPVKg5YWz1irz',
        'nah': '1fx6eu91NegyueZ1i0XaB07CKjUwjHN7H',
        'nap': '1bhT4sXCJvaTchCIV9mwLBtf3a7OprbVB',
        'nds-nl': '1UIFi8eOCuFYJXSAXZ9pCWwkQMlHaY4ye',
        'nds': '1FLgZIXUWa_vekDt4ndY0B5XL7FNLiulr',
        'ne': '1gEoCjSJmzjIH4kdHsbDZzD6ID4_78ekS',
        'new': '1_-p45Ny4w9UvGuhD8uRNSPPeaARYvESH',
        'ng': '11yxPdkmpmnijQUcnFHZ3xcOmLTYJmN_R',
        'nl': '1dqYXg3ilzVOSQ_tz_dF47elSIvSIhgqd',
        'nn': '1pDrtRhQ001z2WUNMWCZQU3RV_M0BqOmv',
        'no': '1zuT8MI96Ivpiu9mEVFNjwbiM8gJlSzY2',
        'nov': '1l38388Rln0NXsSARMZHmTmyfo5C0wYTd',
        'nrm': '10vxPq1Nci7Wpq4XOvx3dtqODskzjdxJQ',
        'nso': '1iaIV8qlT0RDnbeQlnxJ3RehsG3gU5ePK',
        'nv': '1oN31jT0w3wP9aGwAPz91pSdUytnd9B0g',
        'ny': '1eEKH_rUPC560bfEg11kp3kbe8qWm35IG',
        'oc': '1C01cW8G_j8US-DTrsmeal_ENHTtNWn-H',
        'olo': '1vbDwKZKqFq84dusr1SvDx5JbBcPanx9L',  # leer
        'om': '1q3h22VMbWg2kgVFm-OArR-E4y1yBQ1JX',
        'or': '1k8LwCE8nC7lq6neXDaS3zRn0KOrd9RnS',
        'os': '1u81KAB34aEQfet00dLMRIBJsfRwbDTij',
        'pa': '1JDEHL1VcLHBamgTPBom_Ryi8hk6PBpsu',
        'pag': '1k905VUWnRgY8kFb2P2431Kr4dZuolYGF',
        'pam': '1ssugGyJb8ipispC60B3I6kzMsri1WcvC',
        'pap': '1Za0wfwatxYoD7jGclmTtRoBP0uV_qImQ',
        'pcd': '1csJlKgtG04pdIYCUWhsCCZARKIGlEYPx',
        'pdc': '1Xnms4RXZKZ1BBQmQJEPokmkiweTpouUw',
        'pfl': '1tPQfHX7E0uKMdDSlwNw5aGmaS5bUK0rn',
        'pi': '16b-KxNxzbEuyoNSlI3bfe2YXmdSEsPFu',
        'pih': '1vwyihTnS8_PE5BNK7cTISmIBqGWvsVnF',
        'pl': '1fijjS0LbfpKcoPB5V8c8fH08T8AkXRp9',
        'pms': '12ySc7X9ajWWqMlBjyrPiEdc-qVBuIkbA',
        'pnb': '1RB3-wjluhTKbdTGCsk3nag1bM3m4wENb',
        'pnt': '1ZCUzms6fY4on_fW8uVgO7cEs9KHydHY_',
        'ps': '1WKl9Av6Sqz6aHKyUM5kIh90mzFzyVWH9',
        'pt': '13BX-_4_hcTUp59HDyczFDI32qUB94vUY',
        'qu': '1CB_C4ygtRoegkqgcqfXNHr8oQd-UcvDE',
        'rm': '1YRSGgWoxEqSojHXuBHJnY8vAHr1VgLu-',
        'rmy': '1uFcCyvOWBJWKFQxbkYSp373xUXVl4IgF',
        'rn': '1ekyyb2MvupYGY_E8_BhKvV664sLvW4aE',
        'ro': '1YfeNTSoxU-zJMnyQotLk5X8B_6nHryBu',
        'roa-rup': '150s4H4TdQ5nNYVC6j0E416TUAjBE85yy',
        'roa-tara': '1H6emfQsD_a5yohK4RMPQ-GrnHXqqVgr3',
        'ru': '11gP2s-SYcfS3j9MjPp5C3_nFeQB-8x86',
        'rue': '1OuSglZAndja1J5D5IUmdbt_niTTyEgYK',
        'rw': '1NuhHfi0-B-Xlr_BApijnxCw0WMEltttP',
        'sa': '1P2S3gL_zvKgXLKJJxg-Fb4z8XdlVpQik',
        'sah': '1qz0MpKckzUref2FX_FYiNzI2p4BDc5oR',
        'sc': '1oAYj_Fty4FUwjAOBEBaiZt_cY8dtpDfA',
        'scn': '1sDN9zHkXWYoHYx-DUu-GPvsUgB_IRa8S',
        'sco': '1i8W7KQPj6YZQLop89vZBSybJNgNsvXWR',
        'sd': '1vaNqfv3S8Gl5pQmig3vwWQ3cqRTsXmMR',
        'se': '1RT9xhn0Vl90zjWYDTw5V1L_u1Oh16tpP',
        'sg': '1iIh2oXD2Szz_AygUvTt3_ZK8a3RYEGZ_',
        'sh': '1qPwLiAm6t4__G-zVEOrBgYx6VRmgDgiS',
        'si': '1G5ryceID0TP6SAO42e-HAbIlCvYmnUN7',
        'simple': '1FVV49o_RlK6M5Iw_7zeJOEDQoTa5zSbq',
        'sk': '11mkYvbmAWKTInj6t4Ma8BUPxoR5o6irL',
        'sl': '1fsIZS5LgMzMzZ6T7ogStyj-ILEZIBRvO',
        'sm': '1yefECpKX_Y4R7G2tggIxvc_BvJfOAz-t',
        'sn': '1fYeCjMPvRAv94kvZjiKI-ktIDLkbv0Ve',
        'so': '1Uc-eSZnJb36SgeTvRU3GirXZOlGD_NB6',
        'sq': '11u-53n71O_yjpwRiCQSwgL7N2w72ZptX',
        'sr': '1PGLGlQi8Q0Eac6dib-uuCJAAHK6SF5Pz',
        'srn': '1JKiL3TSXqK1-KhPfAwMK0uqw90WEzg7M',
        'ss': '1e0quNEsA1dn57-IbincF4D82dRWgzQlp',
        'st': '1ny-FBzpBqIDgv6jMcsoFev3Ih65FNZFO',
        'stq': '15Fx32ROy2IM6lSqAPUykkr3CITR6Xd7v',
        'su': '1C0FJum7bYZpnyptBvfAgwJb0TX2hggtO',
        'sv': '1YyqzOSXzK5yrAou9zeTDWH_7s569mDcz',
        'sw': '1_bNTj6T8eXlNAIuHaveleWlHB_22alJs',
        'szl': '1_dXEip1snK4CPVGqH8x7lF5O-6FdCNFW',
        'ta': '1ZFTONsxGtSnC9QB6RpWSvgD_MbZwIhHH',
        'tcy': '15R6u7KQs1vmDSm_aSDrQMJ3Q6q3Be0r7',  # leer
        'te': '11Sx-pBAPeZOXGyv48UNSVMD0AH7uf4YN',
        'tet': '11mr2MYLcv9pz7mHhGGNi5iNCOVErYeOt',
        'tg': '16ttF7HWqM9Cnj4qmgf3ZfNniiOJfZ52w',
        'th': '14xhIt-xr5n9nMuvcwayCGM1-zBCFZquW',
        'ti': '123q5e9MStMShp8eESGtHdSBGLDrCKfJU',
        'tk': '1X-JNInt34BNGhg8A8Peyjw2WjsALdXsD',
        'tl': '1WkQHbWd9cqtTnSHAv0DpUThaBnzeSPTJ',
        'tn': '1fHfQHetZn8-fLuRZEu-cvs-kQYwPvjyL',
        'to': '1cHOLaczYJ8h-OqQgxeoH9vMG3izg6muT',
        'tpi': '1YsRjxVu6NYOrXRb8oqMO9FPaicelFEcu',
        'tr': '1J1Zy02IxvtCK0d1Ba2h_Ulit1mVb9UIX',
        'ts': '1pIcfAt3KmtmDkyhOl-SMSeoM8aP8bOpl',
        'tt': '1vsfzCjj-_bMOn5jBai41TF5GjKJM_Ius',
        'tum': '1NWcg65daI2Bt0awyEgU6apUDbBmiqCus',
        'tw': '1WCYKZIqS7AagS76QFSfbteiOgFNBvNne',
        'ty': '1DIqaP1l-N9VXTNokrlr6EuPMGE765o4h',
        'tyv': '1F3qa05OYLBcjT1lXMurAJFDXP_EesCvM',
        'udm': '1T0YMTAPLOk768sstnewy5Jxgx2RPu3Rb',
        'ug': '1fjezvqlysyZhiQMZdazqLGgk72PqtXAw',
        'uk': '1UMJCHtzxkfLDBJE7NtfN5FeMrnnUVwoh',
        'ur': '1WNaD2TuHvdsF-z0k_emQYchwoQQDFmRk',
        'uz': '11wrG2FSTpRJc2jb5MhgvxjkVDYhT8M-l',
        've': '1PucJ7pJ4CXGEXZ5p_WleZDs2usNz74to',
        'vec': '1cAVjm_y3ehNteDQIYz9yyoq1EKkqOXZ0',
        'vep': '1K_eqV7O6C7KPJWZtmIuzFMKAagj-0O85',
        'vi': '1yQ6nhm1BmG9lD4_NaG1hE5VV6biEaV5f',
        'vls': '1bpQQW6pKHruKJJaKtuggH5rReMXyeVXp',
        'vo': '1D80QRdTpe7H4mHFKpfugscsjX71kiMJN',
        'wa': '1m4B81QYbf74htpInDU5p7d0n0ot8WLPZ',
        'war': '1EC3jsHtu22tHBv6jX_I4rupC5RwV3OYd',
        'wo': '1vChyqNNLu5xYHdyHpACwwpw4l3ptiKlo',
        'wuu': '1_EIn02xCUBcwLOwYnA-lScjS2Lh2ECw6',
        'xal': '19bKXsL1D2UesbB50JPyc9TpG1lNc2POt',
        'xh': '1pPVcxBG3xsCzEnUzlohc_p89gQ9dSJB3',
        'xmf': '1SM9llku6I_ZuZz05mOBuL2lx-KQXvehr',
        'yi': '1WNWr1oV-Nl7c1Jv8x_MiAj2vxRtyQawu',
        'yo': '1yNVOwMOWeglbOcRoZzgd4uwlN5JMynnY',
        'za': '1i7pg162cD_iU9h8dgtI2An8QCcbzUAjB',
        'zea': '1EWSkiSkPBfbyjWjZK0VuKdpqFnFOpXXQ',
        'zh-classical': '1uUKZamNp08KA7s7794sKPOqPALvo_btl',
        'zh-min-nan': '1oSgz3YBXLGUgI7kl-uMOC_ww6L0FNFmp',
        'zh-yue': '1zhwlUeeiyOAU1QqwqZ8n91yXIRPFA7UE',
        'zh': '1LZ96GUhkVHQU-aj2C3WOrtffOp0U3Z7f',
        'zu': '1FyXl_UK1737XB3drqQFhGXiJrJckiB1W'
    }
    return languages_ids[language]


class WIKIGOLD_NER(ColumnCorpus):
    def __init__(
            self,
            base_path: Union[str, Path] = None,
            tag_to_bioes: str = "ner",
            in_memory: bool = True,
            document_as_sequence: bool = False,
            **corpusargs,
    ):
        """
        Initialize the wikigold corpus. The first time you call this constructor it will automatically
        download the dataset.
        :param base_path: Default is None, meaning that corpus gets auto-downloaded and loaded. You can override this
        to point to a different folder but typically this should not be necessary.
        :param tag_to_bioes: NER by default, should not be changed
        :param in_memory: If True, keeps dataset in memory giving speedups in training.
        :param document_as_sequence: If True, all sentences of a document are read into a single Sentence object
        """
        if type(base_path) == str:
            base_path: Path = Path(base_path)

        # column format
        columns = {0: "text", 1: "ner"}

        # this dataset name
        dataset_name = self.__class__.__name__.lower()

        # default dataset folder is the cache root
        if not base_path:
            base_path = Path(flair.cache_root) / "datasets"
        data_folder = base_path / dataset_name

        # download data if necessary
        wikigold_ner_path = "https://raw.githubusercontent.com/juand-r/entity-recognition-datasets/master/data/wikigold/CONLL-format/data/"
        cached_path(f"{wikigold_ner_path}wikigold.conll.txt", Path("datasets") / dataset_name)

        super(WIKIGOLD_NER, self).__init__(
            data_folder,
            columns,
            tag_to_bioes=tag_to_bioes,
            encoding="utf-8",
            in_memory=in_memory,
            train_file='wikigold.conll.txt',
            document_separator_token=None if not document_as_sequence else "-DOCSTART-",
            **corpusargs,
        )


class WIKINER_ENGLISH(ColumnCorpus):
    def __init__(
            self,
            base_path: Union[str, Path] = None,
            tag_to_bioes: str = "ner",
            in_memory: bool = False,
            **corpusargs,
    ):
        if type(base_path) == str:
            base_path: Path = Path(base_path)

        # column format
        columns = {0: "text", 1: "pos", 2: "ner"}

        # this dataset name
        dataset_name = self.__class__.__name__.lower()

        # default dataset folder is the cache root
        if not base_path:
            base_path = Path(flair.cache_root) / "datasets"
        data_folder = base_path / dataset_name

        # download data if necessary
        _download_wikiner("en", dataset_name)

        super(WIKINER_ENGLISH, self).__init__(
            data_folder, columns, tag_to_bioes=tag_to_bioes, in_memory=in_memory, **corpusargs,
        )


class WIKINER_GERMAN(ColumnCorpus):
    def __init__(
            self,
            base_path: Union[str, Path] = None,
            tag_to_bioes: str = "ner",
            in_memory: bool = False,
            **corpusargs,
    ):
        if type(base_path) == str:
            base_path: Path = Path(base_path)

        # column format
        columns = {0: "text", 1: "pos", 2: "ner"}

        # this dataset name
        dataset_name = self.__class__.__name__.lower()

        # default dataset folder is the cache root
        if not base_path:
            base_path = Path(flair.cache_root) / "datasets"
        data_folder = base_path / dataset_name

        # download data if necessary
        _download_wikiner("de", dataset_name)

        super(WIKINER_GERMAN, self).__init__(
            data_folder, columns, tag_to_bioes=tag_to_bioes, in_memory=in_memory, **corpusargs,
        )


class WIKINER_DUTCH(ColumnCorpus):
    def __init__(
            self,
            base_path: Union[str, Path] = None,
            tag_to_bioes: str = "ner",
            in_memory: bool = False,
            **corpusargs,
    ):
        if type(base_path) == str:
            base_path: Path = Path(base_path)

        # column format
        columns = {0: "text", 1: "pos", 2: "ner"}

        # this dataset name
        dataset_name = self.__class__.__name__.lower()

        # default dataset folder is the cache root
        if not base_path:
            base_path = Path(flair.cache_root) / "datasets"
        data_folder = base_path / dataset_name

        # download data if necessary
        _download_wikiner("nl", dataset_name)

        super(WIKINER_DUTCH, self).__init__(
            data_folder, columns, tag_to_bioes=tag_to_bioes, in_memory=in_memory, **corpusargs,
        )


class WIKINER_FRENCH(ColumnCorpus):
    def __init__(
            self,
            base_path: Union[str, Path] = None,
            tag_to_bioes: str = "ner",
            in_memory: bool = False,
            **corpusargs,
    ):
        if type(base_path) == str:
            base_path: Path = Path(base_path)

        # column format
        columns = {0: "text", 1: "pos", 2: "ner"}

        # this dataset name
        dataset_name = self.__class__.__name__.lower()

        # default dataset folder is the cache root
        if not base_path:
            base_path = Path(flair.cache_root) / "datasets"
        data_folder = base_path / dataset_name

        # download data if necessary
        _download_wikiner("fr", dataset_name)

        super(WIKINER_FRENCH, self).__init__(
            data_folder, columns, tag_to_bioes=tag_to_bioes, in_memory=in_memory, **corpusargs,
        )


class WIKINER_ITALIAN(ColumnCorpus):
    def __init__(
            self,
            base_path: Union[str, Path] = None,
            tag_to_bioes: str = "ner",
            in_memory: bool = False,
            **corpusargs,
    ):
        if type(base_path) == str:
            base_path: Path = Path(base_path)

        # column format
        columns = {0: "text", 1: "pos", 2: "ner"}

        # this dataset name
        dataset_name = self.__class__.__name__.lower()

        # default dataset folder is the cache root
        if not base_path:
            base_path = Path(flair.cache_root) / "datasets"
        data_folder = base_path / dataset_name

        # download data if necessary
        _download_wikiner("it", dataset_name)

        super(WIKINER_ITALIAN, self).__init__(
            data_folder, columns, tag_to_bioes=tag_to_bioes, in_memory=in_memory
        )


class WIKINER_SPANISH(ColumnCorpus):
    def __init__(
            self,
            base_path: Union[str, Path] = None,
            tag_to_bioes: str = "ner",
            in_memory: bool = False,
            **corpusargs,
    ):
        if type(base_path) == str:
            base_path: Path = Path(base_path)

        # column format
        columns = {0: "text", 1: "pos", 2: "ner"}

        # this dataset name
        dataset_name = self.__class__.__name__.lower()

        # default dataset folder is the cache root
        if not base_path:
            base_path = Path(flair.cache_root) / "datasets"
        data_folder = base_path / dataset_name

        # download data if necessary
        _download_wikiner("es", dataset_name)

        super(WIKINER_SPANISH, self).__init__(
            data_folder, columns, tag_to_bioes=tag_to_bioes, in_memory=in_memory, **corpusargs,
        )


class WIKINER_PORTUGUESE(ColumnCorpus):
    def __init__(
            self,
            base_path: Union[str, Path] = None,
            tag_to_bioes: str = "ner",
            in_memory: bool = False,
            **corpusargs,
    ):
        if type(base_path) == str:
            base_path: Path = Path(base_path)

        # column format
        columns = {0: "text", 1: "pos", 2: "ner"}

        # this dataset name
        dataset_name = self.__class__.__name__.lower()

        # default dataset folder is the cache root
        if not base_path:
            base_path = Path(flair.cache_root) / "datasets"
        data_folder = base_path / dataset_name

        # download data if necessary
        _download_wikiner("pt", dataset_name)

        super(WIKINER_PORTUGUESE, self).__init__(
            data_folder, columns, tag_to_bioes=tag_to_bioes, in_memory=in_memory, **corpusargs,
        )


class WIKINER_POLISH(ColumnCorpus):
    def __init__(
            self,
            base_path: Union[str, Path] = None,
            tag_to_bioes: str = "ner",
            in_memory: bool = False,
            **corpusargs,
    ):
        if type(base_path) == str:
            base_path: Path = Path(base_path)

        # column format
        columns = {0: "text", 1: "pos", 2: "ner"}

        # this dataset name
        dataset_name = self.__class__.__name__.lower()

        # default dataset folder is the cache root
        if not base_path:
            base_path = Path(flair.cache_root) / "datasets"
        data_folder = base_path / dataset_name

        # download data if necessary
        _download_wikiner("pl", dataset_name)

        super(WIKINER_POLISH, self).__init__(
            data_folder, columns, tag_to_bioes=tag_to_bioes, in_memory=in_memory, **corpusargs,
        )


class WIKINER_RUSSIAN(ColumnCorpus):
    def __init__(
            self,
            base_path: Union[str, Path] = None,
            tag_to_bioes: str = "ner",
            in_memory: bool = False,
            **corpusargs,
    ):
        if type(base_path) == str:
            base_path: Path = Path(base_path)

        # column format
        columns = {0: "text", 1: "pos", 2: "ner"}

        # this dataset name
        dataset_name = self.__class__.__name__.lower()

        # default dataset folder is the cache root
        if not base_path:
            base_path = Path(flair.cache_root) / "datasets"
        data_folder = base_path / dataset_name

        # download data if necessary
        _download_wikiner("ru", dataset_name)

        super(WIKINER_RUSSIAN, self).__init__(
            data_folder, columns, tag_to_bioes=tag_to_bioes, in_memory=in_memory, **corpusargs,
        )


class WNUT_17(ColumnCorpus):
    def __init__(
            self,
            base_path: Union[str, Path] = None,
            tag_to_bioes: str = "ner",
            in_memory: bool = True,
            **corpusargs,
    ):
        if type(base_path) == str:
            base_path: Path = Path(base_path)

        # column format
        columns = {0: "text", 1: "ner"}

        # this dataset name
        dataset_name = self.__class__.__name__.lower()

        # default dataset folder is the cache root
        if not base_path:
            base_path = Path(flair.cache_root) / "datasets"
        data_folder = base_path / dataset_name

        # download data if necessary
        wnut_path = "https://noisy-text.github.io/2017/files/"
        cached_path(f"{wnut_path}wnut17train.conll", Path("datasets") / dataset_name)
        cached_path(f"{wnut_path}emerging.dev.conll", Path("datasets") / dataset_name)
        cached_path(
            f"{wnut_path}emerging.test.annotated", Path("datasets") / dataset_name
        )

        super(WNUT_17, self).__init__(
            data_folder, columns, tag_to_bioes=tag_to_bioes, in_memory=in_memory, **corpusargs,
        )


class WNUT_2020_NER(ColumnCorpus):
    def __init__(
            self,
            base_path: Union[str, Path] = None,
            tag_to_bioes: str = "ner",
            in_memory: bool = True,
            document_as_sequence: bool = False,
            **corpusargs,
    ):
        """
        Initialize the WNUT_2020_NER corpus. The first time you call this constructor it will automatically
        download the dataset.
        :param base_path: Default is None, meaning that corpus gets auto-downloaded and loaded. You can override this
        to point to a different folder but typically this should not be necessary.
        :param tag_to_bioes: NER by default, since it is the only option of the WNUT corpus.
        :param in_memory: If True, keeps dataset in memory giving speedups in training.
        :param document_as_sequence: If True, all sentences of a document are read into a single Sentence object
        """
        if type(base_path) == str:
            base_path: Path = Path(base_path)

        # column format
        columns = {0: "text", 1: "ner"}

        # this dataset name
        dataset_name = self.__class__.__name__.lower()

        # default dataset folder is the cache root
        if not base_path:
            base_path = Path(flair.cache_root) / "datasets"
        data_folder = base_path / dataset_name

        # download data if necessary
        github_url = "https://github.com/jeniyat/WNUT_2020_NER/archive/master.zip"

        for sample in ["train", "test", "dev"]:

            sample_file = data_folder / (sample + ".txt")
            if not sample_file.is_file():

                zip_path = cached_path(
                    f"{github_url}", Path("datasets") / dataset_name
                )

                # unzip the downloaded repo and merge the train, dev and test datasets
                unpack_file(zip_path, data_folder, "zip", False)  # unzipped folder name: WNUT_2020_NER-master

                if sample == "test":
                    file_path = data_folder / Path("WNUT_2020_NER-master/data/" + sample + "_data_2020/Conll_Format/")
                else:
                    file_path = data_folder / Path("WNUT_2020_NER-master/data/" + sample + "_data/Conll_Format/")
                filenames = os.listdir(file_path)
                with open(data_folder / (sample + '.txt'), 'w') as outfile:
                    for fname in filenames:
                        with open(file_path / fname) as infile:
                            lines = infile.read()
                            outfile.write(lines)

                shutil.rmtree(str(data_folder / "WNUT_2020_NER-master"))  # clean up when done

        super(WNUT_2020_NER, self).__init__(
            data_folder,
            columns,
            tag_to_bioes=tag_to_bioes,
            encoding="utf-8",
            in_memory=in_memory,
            document_separator_token=None if not document_as_sequence else "-DOCSTART-",
            **corpusargs,
        )


def _download_wikiner(language_code: str, dataset_name: str):
    # download data if necessary
    wikiner_path = (
        "https://raw.githubusercontent.com/dice-group/FOX/master/input/Wikiner/"
    )
    lc = language_code

    data_file = (
            Path(flair.cache_root)
            / "datasets"
            / dataset_name
            / f"aij-wikiner-{lc}-wp3.train"
    )
    if not data_file.is_file():

        cached_path(
            f"{wikiner_path}aij-wikiner-{lc}-wp3.bz2", Path("datasets") / dataset_name
        )
        import bz2, shutil

        # unpack and write out in CoNLL column-like format
        bz_file = bz2.BZ2File(
            Path(flair.cache_root)
            / "datasets"
            / dataset_name
            / f"aij-wikiner-{lc}-wp3.bz2",
            "rb",
        )
        with bz_file as f, open(
                Path(flair.cache_root)
                / "datasets"
                / dataset_name
                / f"aij-wikiner-{lc}-wp3.train",
                "w",
                encoding="utf-8"
        ) as out:
            for line in f:
                line = line.decode("utf-8")
                words = line.split(" ")
                for word in words:
                    out.write("\t".join(word.split("|")) + "\n")


class XTREME(MultiCorpus):
    def __init__(
            self,
            languages: Union[str, List[str]] = None,
            base_path: Union[str, Path] = None,
            tag_to_bioes: str = "ner",
            in_memory: bool = False,
            **corpusargs,
    ):
        """
        Xtreme corpus for cross-lingual NER consisting of datasets of a total of 176 languages. The data comes from the google
        research work XTREME https://github.com/google-research/xtreme. All datasets for NER and respective language abbreviations (e.g.
        "en" for english can be found here https://www.amazon.com/clouddrive/share/d3KGCRCIYwhKJF0H3eWA26hjg2ZCRhjpEQtDL70FSBN/folder/C43gs51bSIaq5sFTQkWNCQ?_encoding=UTF8&*Version*=1&*entries*=0&mgh=1 )
        The data is derived from the wikiann dataset https://elisa-ie.github.io/wikiann/ (license: https://opendatacommons.org/licenses/by/)

        Parameters
        ----------
        languages : Union[str, List[str]], optional
            Default the 40 languages that are used in XTREME are loaded. Otherwise on can hand over a strings or a list of strings
            consisiting of abbreviations for languages. All datasets will be loaded in a MultiCorpus object.
        base_path : Union[str, Path], optional
            Default is None, meaning that corpus gets auto-downloaded and loaded. You can override this
            to point to a different folder but typically this should not be necessary.
        tag_to_bioes : str, optional
            The data is in bio-format. It will by default (with the string "ner" as value) be transformed
            into the bioes format. If you dont want that set it to None.

        """
        # if no languages are given as argument all languages used in XTREME will be loaded
        if not languages:
            languages = ["af", "ar", "bg", "bn", "de", "el", "en", "es", "et", "eu", "fa", "fi", "fr", "he", "hi", "hu",
                         "id", "it", "ja", "jv", "ka", "kk", "ko", "ml", "mr", "ms", "my", "nl", "pt", "ru", "sw", "ta",
                         "te", "th", "tl", "tr", "ur", "vi", "yo", "zh"]

        # if only one language is given
        if type(languages) == str:
            languages = [languages]

        if type(base_path) == str:
            base_path: Path = Path(base_path)

        # column format
        columns = {0: "text", 1: "ner"}

        # this dataset name
        dataset_name = "xtreme"

        # default dataset folder is the cache root
        if not base_path:
            base_path = Path(flair.cache_root) / "datasets"
        data_folder = base_path / dataset_name

        # For each language in languages, the file is downloaded if not existent
        # Then a comlumncorpus of that data is created and saved in a list
        # This list is handed to the multicorpus

        # list that contains the columncopora
        corpora = []

        hu_path = "https://nlp.informatik.hu-berlin.de/resources/datasets/panx_dataset"

        # download data if necessary
        for language in languages:

            language_folder = data_folder / language

            # if language not downloaded yet, download it
            if not language_folder.exists():

                file_name = language + '.tar.gz'
                # create folder
                os.makedirs(language_folder)

                # download from HU Server
                temp_file = cached_path(
                    hu_path + "/" + file_name,
                    Path("datasets") / dataset_name / language
                )

                # unzip
                print("Extract data...")
                import tarfile
                tar = tarfile.open(str(temp_file), "r:gz")
                for part in ["train", "test", "dev"]:
                    tar.extract(part, str(language_folder))
                tar.close()
                print('...done.')

                # transform data into required format
                print("Process dataset...")
                for part in ["train", "test", "dev"]:
                    xtreme_to_simple_ner_annotation(str(language_folder / part))
                print('...done.')

            # initialize comlumncorpus and add it to list
            print("Read data into corpus...")
            corp = ColumnCorpus(data_folder=language_folder,
                                column_format=columns,
                                tag_to_bioes=tag_to_bioes,
                                in_memory=in_memory,
                                )
            corpora.append(corp)
            print("...done.")

        super(XTREME, self).__init__(
            corpora, name='xtreme',
        )


def xtreme_to_simple_ner_annotation(data_file: Union[str, Path]):
    with open(data_file, 'r', encoding='utf-8') as f:
        lines = f.readlines()
    with open(data_file, 'w', encoding='utf-8') as f:
        for line in lines:
            if line == '\n':
                f.write(line)
            else:
                liste = line.split()
                f.write(liste[0].split(':', 1)[1] + ' ' + liste[1] + '\n')


class REDDIT_EL_GOLD(ColumnCorpus):
    def __init__(
            self,
            base_path: Union[str, Path] = None,
            in_memory: bool = True,
            **corpusargs,
    ):
        """
        Initialize the Reddit Entity Linking corpus containing gold annotations only (https://arxiv.org/abs/2101.01228v2) in the NER-like column format. 
        The first time you call this constructor it will automatically download the dataset.
        :param base_path: Default is None, meaning that corpus gets auto-downloaded and loaded. You can override this
        to point to a different folder but typically this should not be necessary.
        :param in_memory: If True, keeps dataset in memory giving speedups in training.
        :param document_as_sequence: If True, all sentences of a document are read into a single Sentence object
        """
        if type(base_path) == str:
            base_path: Path = Path(base_path)

        # column format
        columns = {0: "text", 1: "ner"}

        # this dataset name
        dataset_name = self.__class__.__name__.lower()

        # default dataset folder is the cache root
        if not base_path:
            base_path = Path(flair.cache_root) / "datasets"
        data_folder = base_path / dataset_name

        # download and parse data if necessary
        reddit_el_path = "https://zenodo.org/record/3970806/files/reddit_el.zip"
        corpus_file_name = "reddit_el_gold.txt"
        parsed_dataset = data_folder / corpus_file_name

        if not parsed_dataset.exists():
            reddit_el_zip = cached_path(f"{reddit_el_path}", Path("datasets") / dataset_name)
            unpack_file(reddit_el_zip, data_folder, "zip", False)

            with open(data_folder / corpus_file_name, "w") as txtout:

                # First parse the post titles
                with open(data_folder / "posts.tsv", "r") as tsvin1, open(data_folder / "gold_post_annotations.tsv", "r") as tsvin2:

                    posts = csv.reader(tsvin1, delimiter="\t")
                    self.post_annotations = csv.reader(tsvin2, delimiter="\t")
                    self.curr_annot = next(self.post_annotations)

                    for row in posts: # Go through all the post titles

                        txtout.writelines("-DOCSTART-\n\n") # Start each post with a -DOCSTART- token

                        # Keep track of how many and which entity mentions does a given post title have
                        link_annots = [] # [start pos, end pos, wiki page title] of an entity mention

                        # Check if the current post title has an entity link and parse accordingly
                        if row[0] == self.curr_annot[0]:

                            link_annots.append((int(self.curr_annot[4]), int(self.curr_annot[5]), self.curr_annot[3]))
                            link_annots = self._fill_annot_array(link_annots, row[0], post_flag = True)

                            # Post titles with entity mentions (if any) are handled via this function
                            self._text_to_cols(Sentence(row[2], use_tokenizer = True), link_annots, txtout)
                        else:
                            self._text_to_cols(Sentence(row[2], use_tokenizer = True), link_annots, txtout)

                # Then parse the comments
                with open(data_folder / "comments.tsv", "r") as tsvin3, open(data_folder / "gold_comment_annotations.tsv", "r") as tsvin4:

                    self.comments = csv.reader(tsvin3, delimiter="\t")
                    self.comment_annotations = csv.reader(tsvin4, delimiter="\t")
                    self.curr_annot = next(self.comment_annotations)
                    self.curr_row = next(self.comments)
                    self.stop_iter = False

                    # Iterate over the comments.tsv file, until the end is reached
                    while not self.stop_iter:

                        txtout.writelines("-DOCSTART-\n") # Start each comment thread with a -DOCSTART- token

                        # Keep track of the current comment thread and its corresponding key, on which the annotations are matched.
                        # Each comment thread is handled as one 'document'.
                        self.curr_comm = self.curr_row[4] 
                        comm_key = self.curr_row[0]

                        # Python's csv package for some reason fails to correctly parse a handful of rows inside the comments.tsv file.
                        # This if-condition is needed to handle this problem.
                        if comm_key in {"en5rf4c", "es3ia8j", "es3lrmw"}:
                            if comm_key == "en5rf4c":
                                self.parsed_row = (r.split("\t") for r in self.curr_row[4].split("\n"))
                                self.curr_comm = next(self.parsed_row)
                            self._fill_curr_comment(fix_flag = True)
                        # In case we are dealing with properly parsed rows, proceed with a regular parsing procedure
                        else:
                            self._fill_curr_comment(fix_flag = False)

                        link_annots = [] # [start pos, end pos, wiki page title] of an entity mention

                        # Check if the current comment thread has an entity link and parse accordingly, same as with post titles above
                        if comm_key == self.curr_annot[0]:
                            link_annots.append((int(self.curr_annot[4]), int(self.curr_annot[5]), self.curr_annot[3]))
                            link_annots = self._fill_annot_array(link_annots, comm_key, post_flag = False)
                            self._text_to_cols(Sentence(self.curr_comm, use_tokenizer = True), link_annots, txtout)
                        else:
                            # In two of the comment thread a case of capital letter spacing occurs, which the SegtokTokenizer cannot properly handle.
                            # The following if-elif condition handles these two cases and as result writes full capitalized words in each corresponding row, 
                            # and not just single letters into single rows.
                            if comm_key == "dv74ybb":
                                self.curr_comm = " ".join([word.replace(" ", "") for word in self.curr_comm.split("  ")])
                            elif comm_key == "eci2lut":
                                self.curr_comm = (self.curr_comm[:18] + self.curr_comm[18:27].replace(" ", "") + self.curr_comm[27:55] + 
                                self.curr_comm[55:68].replace(" ", "") + self.curr_comm[68:85] + self.curr_comm[85:92].replace(" ", "") + 
                                self.curr_comm[92:])

                            self._text_to_cols(Sentence(self.curr_comm, use_tokenizer = True), link_annots, txtout)

        super(REDDIT_EL_GOLD, self).__init__(
            data_folder,
            columns,
            train_file=corpus_file_name,
            column_delimiter="\t",
            in_memory=in_memory,
            document_separator_token="-DOCSTART-",
            **corpusargs,
        )

    def _text_to_cols(self, sentence: Sentence, links: list, outfile):
        """
        Convert a tokenized sentence into column format
        :param sentence: Flair Sentence object containing a tokenized post title or comment thread
        :param links: array containing information about the starting and ending position of an entity mention, as well
        as its corresponding wiki tag
        :param outfile: file, to which the output is written
        """
        for i in range(0, len(sentence)):
            # If there are annotated entity mentions for given post title or a comment thread
            if links:
                # Keep track which is the correct corresponding entity link, in cases where there is >1 link in a sentence
                link_index = [j for j,v in enumerate(links) if (sentence[i].start_pos >= v[0] and sentence[i].end_pos <= v[1])]
                # Write the token with a corresponding tag to file
                try:
                    if any(sentence[i].start_pos == v[0] and sentence[i].end_pos == v[1] for j,v in enumerate(links)):
                        outfile.writelines(sentence[i].text + "\tS-Link:" + links[link_index[0]][2] + "\n")
                    elif any(sentence[i].start_pos == v[0] and sentence[i].end_pos != v[1] for j,v in enumerate(links)):
                        outfile.writelines(sentence[i].text + "\tB-Link:" + links[link_index[0]][2] + "\n")
                    elif any(sentence[i].start_pos >= v[0] and sentence[i].end_pos <= v[1] for j,v in enumerate(links)):
                        outfile.writelines(sentence[i].text + "\tI-Link:" + links[link_index[0]][2] + "\n")
                    else:
                        outfile.writelines(sentence[i].text + "\tO\n")
                # IndexError is raised in cases when there is exactly one link in a sentence, therefore can be dismissed
                except IndexError:
                    pass

            # If a comment thread or a post title has no entity link, all tokens are assigned the O tag
            else:
                outfile.writelines(sentence[i].text + "\tO\n")

            # Prevent writing empty lines if e.g. a quote comes after a dot or initials are tokenized
            # incorrectly, in order to keep the desired format (empty line as a sentence separator).
            try:
                if ((sentence[i].text in {".", "!", "?", "!*"}) and
                    (sentence[i+1].text not in {'"', '“', "'", "''", "!", "?", ";)", "."}) and 
                    ("." not in sentence[i-1].text)):
                    outfile.writelines("\n")
            except IndexError: 
            # Thrown when the second check above happens, but the last token of a sentence is reached.
            # Indicates that the EOS punctuaion mark is present, therefore an empty line needs to be written below.
                outfile.writelines("\n")

        # If there is no punctuation mark indicating EOS, an empty line is still needed after the EOS
        if sentence[-1].text not in {".", "!", "?"}:
            outfile.writelines("\n")

    def _fill_annot_array(self, annot_array: list, key: str, post_flag: bool) -> list:
        """
        Fills the array containing information about the entity mention annotations, used in the _text_to_cols method
        :param annot_array: array to be filled
        :param key: reddit id, on which the post title/comment thread is matched with its corresponding annotation
        :param post_flag: flag indicating whether the annotations are collected for the post titles (=True)
        or comment threads (=False)
        """
        next_annot = None
        while True:
            # Check if further annotations belong to the current post title or comment thread as well
            try:
                next_annot = next(self.post_annotations) if post_flag else next(self.comment_annotations)
                if next_annot[0] == key:
                    annot_array.append((int(next_annot[4]), int(next_annot[5]), next_annot[3]))
                else:
                    self.curr_annot = next_annot
                    break
            # Stop when the end of an annotation file is reached
            except StopIteration:
                break
        return annot_array

    def _fill_curr_comment(self, fix_flag: bool):
        """
        Extends the string containing the current comment thread, which is passed to _text_to_cols method, when the
        comments are parsed.
        :param fix_flag: flag indicating whether the method is called when the incorrectly imported rows are parsed (=True)
        or regular rows (=False)
        """
        next_row = None
        while True:
            # Check if further annotations belong to the current sentence as well
            try:
                next_row = next(self.comments) if not fix_flag else next(self.parsed_row)
                if len(next_row) < 2: 
                    # 'else "  "' is needed to keep the proper token positions (for accordance with annotations)
                    self.curr_comm += next_row[0] if any(next_row) else "  "
                else:
                    self.curr_row = next_row
                    break
            except StopIteration: # When the end of the comments.tsv file is reached
                self.curr_row = next_row
                self.stop_iter = True if not fix_flag else False
                break<|MERGE_RESOLUTION|>--- conflicted
+++ resolved
@@ -8,11 +8,8 @@
 from os import listdir
 import zipfile
 from zipfile import ZipFile
-<<<<<<< HEAD
 import tarfile
-=======
 import csv
->>>>>>> 07058bfc
 
 
 import flair
@@ -805,23 +802,16 @@
             **corpusargs,
         )
 
-<<<<<<< HEAD
-
-
+        
 class WEBPAGES_NER(ColumnCorpus):
-
-=======
-class JAPANESE_NER(ColumnCorpus):
->>>>>>> 07058bfc
-    def __init__(
-            self,
-            base_path: Union[str, Path] = None,
-            tag_to_bioes: str = "ner",
-            in_memory: bool = True,
-            **corpusargs,
-    ):
-        """
-<<<<<<< HEAD
+    def __init__(
+            self,
+            base_path: Union[str, Path] = None,
+            tag_to_bioes: str = "ner",
+            in_memory: bool = True,
+            **corpusargs,
+    ):
+        """
         Initialize the WEBPAGES_NER corpus. The first time you call this constructor it will automatically
         download the dataset.
         :param base_path: Default is None, meaning that corpus gets auto-downloaded and loaded. You can override this
@@ -830,62 +820,84 @@
         POS tags instead
         :param in_memory: If True, keeps dataset in memory giving speedups in training.
         :param document_as_sequence: If True, all sentences of a document are read into a single Sentence object
-=======
+        """
+        if type(base_path) == str:
+            base_path: Path = Path(base_path)
+
+        # column format
+        columns = {0: "ner", 5: "text"}
+
+        # this dataset name
+        dataset_name = self.__class__.__name__.lower()
+
+        # default dataset folder is the cache root
+        if not base_path:
+            base_path = Path(flair.cache_root) / "datasets"
+        data_folder = base_path / dataset_name
+        import tarfile
+        if not os.path.isfile(data_folder / 'webpages_ner.txt'):
+            #     # download zip
+            tar_file = "https://cogcomp.seas.upenn.edu/Data/NERWebpagesColumns.tgz"
+            webpages_ner_path = cached_path(tar_file, Path("datasets") / dataset_name)
+            tf = tarfile.open(webpages_ner_path)
+            tf.extractall(data_folder)
+            tf.close()
+        outputfile = os.path.abspath(data_folder)
+
+        # merge the files in one as the zip is containing multiples files
+
+        with open(outputfile / data_folder / "webpages_ner.txt", "w+") as outfile:
+            for files in os.walk(outputfile):
+                f = files[1]
+                ff = os.listdir(outputfile / data_folder / f[-1])
+                for i, file in enumerate(ff):
+                    if file.endswith('.gold'):
+                        with open(outputfile / data_folder / f[-1] / file, 'r+', errors='replace') as infile:
+                            content = infile.read()
+                        outfile.write(content)
+                break
+
+        super(WEBPAGES_NER, self).__init__(
+            data_folder,
+            columns,
+            train_file='webpages_ner.txt',
+            tag_to_bioes=tag_to_bioes,
+            in_memory=in_memory,
+            **corpusargs,
+        )
+        
+      
+class JAPANESE_NER(ColumnCorpus):
+    def __init__(
+            self,
+            base_path: Union[str, Path] = None,
+            tag_to_bioes: str = "ner",
+            in_memory: bool = True,
+            **corpusargs,
+    ):
+        """
         Initialize the Hironsan/IOB2 corpus for Japanese. The first time you call this constructor it will automatically
         download the dataset.
         :param base_path: Default is None, meaning that corpus gets auto-downloaded and loaded. You can override this
         to point to a different folder but typically this should not be necessary.
         :param tag_to_bioes: NER by default.
         :param in_memory: If True, keeps dataset in memory giving speedups in training.
->>>>>>> 07058bfc
-        """
-        if type(base_path) == str:
-            base_path: Path = Path(base_path)
-
-        # column format
-<<<<<<< HEAD
-        columns = {0: "ner", 5: "text"}
-=======
+        """
+        if type(base_path) == str:
+            base_path: Path = Path(base_path)
+
+        # column format
         columns = {0: 'text', 1: 'ner'}
->>>>>>> 07058bfc
-
-        # this dataset name
-        dataset_name = self.__class__.__name__.lower()
-
-        # default dataset folder is the cache root
-        if not base_path:
-            base_path = Path(flair.cache_root) / "datasets"
-        data_folder = base_path / dataset_name
-
-<<<<<<< HEAD
-        if not os.path.isfile(data_folder / 'webpages_ner.txt'):
-        #     # download zip
-            tar_file = "https://cogcomp.seas.upenn.edu/Data/NERWebpagesColumns.tgz"
-            webpages_ner_path = cached_path(tar_file, Path("datasets") / dataset_name)
-            tf = tarfile.open(webpages_ner_path)
-            tf.extractall(data_folder)
-            tf.close()
-        outputfile = os.path.abspath(data_folder)
-
-        #merge the files in one as the zip is containing multiples files
-
-        with open(outputfile/data_folder/"webpages_ner.txt", "w+") as outfile:
-            for files in os.walk(outputfile):
-                f = files[1]
-                ff = os.listdir(outputfile/data_folder/f[-1])
-                for i, file in enumerate(ff):
-                    if file.endswith('.gold'):
-                        with open(outputfile/data_folder/f[-1]/file, 'r+', errors='replace') as infile:
-                            content = infile.read()
-                        outfile.write(content)
-                break
-
-
-        super(WEBPAGES_NER, self).__init__(
-            data_folder,
-            columns,
-            train_file='webpages_ner.txt',
-=======
+
+        # this dataset name
+        dataset_name = self.__class__.__name__.lower()
+
+        # default dataset folder is the cache root
+        if not base_path:
+            base_path = Path(flair.cache_root) / "datasets"
+        data_folder = base_path / dataset_name
+
+
         # download data from github if necessary (hironsan.txt, ja.wikipedia.conll)
         IOB2_path = "https://raw.githubusercontent.com/Hironsan/IOB2Corpus/master/"
 
@@ -903,14 +915,11 @@
             data_folder,
             columns,
             train_file='train.txt',
->>>>>>> 07058bfc
             tag_to_bioes=tag_to_bioes,
             in_memory=in_memory,
             **corpusargs,
         )
 
-<<<<<<< HEAD
-=======
     @staticmethod
     def __prepare_jap_wikipedia_corpus(file_in: Union[str, Path], file_out: Union[str, Path]):
         with open(file_in, 'r') as f:
@@ -936,7 +945,7 @@
                     f.write("\n")
                 else:
                     f.write(sp_line[0] + "\t" + sp_line[len(sp_line) - 1])
->>>>>>> 07058bfc
+                    
 
 class STACKOVERFLOW_NER(ColumnCorpus):
     def __init__(
