--- conflicted
+++ resolved
@@ -562,12 +562,8 @@
                         hypothesis_scores = torch.cat(self.beam_size * [scores], dim=1) + log_probabilities
                         # print(hypothesis_scores)
 
-<<<<<<< HEAD
-                        # reshape to vector of size (batch_size, beam_size*beam_size), each row contains beam_size*beam_size scores of the new possible hypothesis
-=======
                         # reshape to vector of size (batch_size, beam_size*beam_size),
                         # each row contains beam_size*beam_size scores of the new possible hypothesis
->>>>>>> 03188b1c
                         hypothesis_scores_per_token = hypothesis_scores.view(number_tokens, self.beam_size**2)
                         # print(hypothesis_scores_per_token)
 
