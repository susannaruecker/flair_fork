import logging
import sys

from pathlib import Path
from typing import List, Union, Optional, Dict, Tuple
from warnings import warn

import numpy as np
import torch
import torch.nn
import torch.nn.functional as F
from requests import HTTPError
from tabulate import tabulate
from torch.nn.parameter import Parameter
from torch.utils.data.dataset import Dataset
from tqdm import tqdm

import flair.nn
from flair.data import Dictionary, Sentence, Label
from flair.datasets import SentenceDataset, DataLoader
from flair.embeddings import TokenEmbeddings, StackedEmbeddings, Embeddings
from flair.file_utils import cached_path, unzip_file
from flair.training_utils import Metric, Result, store_embeddings

from nltk.corpus import wordnet

log = logging.getLogger("flair")

START_TAG: str = "<START>"
STOP_TAG: str = "<STOP>"


def to_scalar(var):
    return var.view(-1).detach().tolist()[0]


def argmax(vec):
    _, idx = torch.max(vec, 1)
    return to_scalar(idx)


def log_sum_exp(vec):
    max_score = vec[0, argmax(vec)]
    max_score_broadcast = max_score.view(1, -1).expand(1, vec.size()[1])
    return max_score + torch.log(torch.sum(torch.exp(vec - max_score_broadcast)))


def argmax_batch(vecs):
    _, idx = torch.max(vecs, 1)
    return idx


def log_sum_exp_batch(vecs):
    maxi = torch.max(vecs, 1)[0]
    maxi_bc = maxi[:, None].repeat(1, vecs.shape[1])
    recti_ = torch.log(torch.sum(torch.exp(vecs - maxi_bc), 1))
    return maxi + recti_


def pad_tensors(tensor_list):
    ml = max([x.shape[0] for x in tensor_list])
    shape = [len(tensor_list), ml] + list(tensor_list[0].shape[1:])
    template = torch.zeros(*shape, dtype=torch.long, device=flair.device)
    lens_ = [x.shape[0] for x in tensor_list]
    for i, tensor in enumerate(tensor_list):
        template[i, : lens_[i]] = tensor

    return template, lens_


class SequenceTagger(flair.nn.Model):
    def __init__(
            self,
            hidden_size: int,
            embeddings: TokenEmbeddings,
            tag_dictionary: Dictionary,
            tag_type: str,
            use_crf: bool = True,
            use_rnn: bool = True,
            rnn_layers: int = 1,
            dropout: float = 0.0,
            word_dropout: float = 0.05,
            locked_dropout: float = 0.5,
            reproject_embeddings: Union[bool, int] = True,
            train_initial_hidden_state: bool = False,
            rnn_type: str = "LSTM",
            pickle_module: str = "pickle",
            beta: float = 1.0,
            loss_weights: Dict[str, float] = None,
    ):
        """
        Initializes a SequenceTagger
        :param hidden_size: number of hidden states in RNN
        :param embeddings: word embeddings used in tagger
        :param tag_dictionary: dictionary of tags you want to predict
        :param tag_type: string identifier for tag type
        :param use_crf: if True use CRF decoder, else project directly to tag space
        :param use_rnn: if True use RNN layer, otherwise use word embeddings directly
        :param rnn_layers: number of RNN layers
        :param dropout: dropout probability
        :param word_dropout: word dropout probability
        :param reproject_embeddings: if True, adds trainable linear map on top of embedding layer. If False, no map.
        If you set this to an integer, you can control the dimensionality of the reprojection layer
        :param locked_dropout: locked dropout probability
        :param train_initial_hidden_state: if True, trains initial hidden state of RNN
        :param beta: Parameter for F-beta score for evaluation and training annealing
        :param loss_weights: Dictionary of weights for classes (tags) for the loss function
        (if any tag's weight is unspecified it will default to 1.0)

        """

        super(SequenceTagger, self).__init__()
        self.use_rnn = use_rnn
        self.hidden_size = hidden_size
        self.use_crf: bool = use_crf
        self.rnn_layers: int = rnn_layers

        self.trained_epochs: int = 0

        self.embeddings = embeddings

        # set the dictionaries
        self.tag_dictionary: Dictionary = tag_dictionary
        # if we use a CRF, we must add special START and STOP tags to the dictionary
        if use_crf:
            self.tag_dictionary.add_item(START_TAG)
            self.tag_dictionary.add_item(STOP_TAG)

        self.tag_type: str = tag_type
        self.tagset_size: int = len(tag_dictionary)

        self.beta = beta

        self.weight_dict = loss_weights
        # Initialize the weight tensor
        if loss_weights is not None:
            n_classes = len(self.tag_dictionary)
            weight_list = [1. for i in range(n_classes)]
            for i, tag in enumerate(self.tag_dictionary.get_items()):
                if tag in loss_weights.keys():
                    weight_list[i] = loss_weights[tag]
            self.loss_weights = torch.FloatTensor(weight_list).to(flair.device)
        else:
            self.loss_weights = None

        # initialize the network architecture
        self.nlayers: int = rnn_layers
        self.hidden_word = None

        # dropouts
        self.use_dropout: float = dropout
        self.use_word_dropout: float = word_dropout
        self.use_locked_dropout: float = locked_dropout

        self.pickle_module = pickle_module

        if dropout > 0.0:
            self.dropout = torch.nn.Dropout(dropout)

        if word_dropout > 0.0:
            self.word_dropout = flair.nn.WordDropout(word_dropout)

        if locked_dropout > 0.0:
            self.locked_dropout = flair.nn.LockedDropout(locked_dropout)

        embedding_dim: int = self.embeddings.embedding_length
        rnn_input_dim: int = embedding_dim

        # optional reprojection layer on top of word embeddings
        self.reproject_embeddings = reproject_embeddings
        if self.reproject_embeddings:
            if type(self.reproject_embeddings) == int:
                rnn_input_dim = self.reproject_embeddings

            self.embedding2nn = torch.nn.Linear(embedding_dim, rnn_input_dim)

        self.train_initial_hidden_state = train_initial_hidden_state
        self.bidirectional = True
        self.rnn_type = rnn_type

        # bidirectional LSTM on top of embedding layer
        if self.use_rnn:
            num_directions = 2 if self.bidirectional else 1

            if self.rnn_type in ["LSTM", "GRU"]:

                self.rnn = getattr(torch.nn, self.rnn_type)(
                    rnn_input_dim,
                    hidden_size,
                    num_layers=self.nlayers,
                    dropout=0.0 if self.nlayers == 1 else 0.5,
                    bidirectional=True,
                    batch_first=True,
                )
                # Create initial hidden state and initialize it
                if self.train_initial_hidden_state:
                    self.hs_initializer = torch.nn.init.xavier_normal_

                    self.lstm_init_h = Parameter(
                        torch.randn(self.nlayers * num_directions, self.hidden_size),
                        requires_grad=True,
                    )

                    self.lstm_init_c = Parameter(
                        torch.randn(self.nlayers * num_directions, self.hidden_size),
                        requires_grad=True,
                    )

                    # TODO: Decide how to initialize the hidden state variables
                    # self.hs_initializer(self.lstm_init_h)
                    # self.hs_initializer(self.lstm_init_c)

            # final linear map to tag space
            self.linear = torch.nn.Linear(
                hidden_size * num_directions, len(tag_dictionary)
            )
        else:
            self.linear = torch.nn.Linear(
                rnn_input_dim, len(tag_dictionary)
            )

        if self.use_crf:
            self.transitions = torch.nn.Parameter(
                torch.randn(self.tagset_size, self.tagset_size)
            )

            self.transitions.detach()[
            self.tag_dictionary.get_idx_for_item(START_TAG), :
            ] = -10000

            self.transitions.detach()[
            :, self.tag_dictionary.get_idx_for_item(STOP_TAG)
            ] = -10000

        self.to(flair.device)

    def _get_state_dict(self):
        model_state = {
            "state_dict": self.state_dict(),
            "embeddings": self.embeddings,
            "hidden_size": self.hidden_size,
            "train_initial_hidden_state": self.train_initial_hidden_state,
            "tag_dictionary": self.tag_dictionary,
            "tag_type": self.tag_type,
            "use_crf": self.use_crf,
            "use_rnn": self.use_rnn,
            "rnn_layers": self.rnn_layers,
            "use_dropout": self.use_dropout,
            "use_word_dropout": self.use_word_dropout,
            "use_locked_dropout": self.use_locked_dropout,
            "rnn_type": self.rnn_type,
            "beta": self.beta,
            "weight_dict": self.weight_dict,
            "reproject_embeddings": self.reproject_embeddings,
        }
        return model_state

    @staticmethod
    def _init_model_with_state_dict(state):

        rnn_type = "LSTM" if "rnn_type" not in state.keys() else state["rnn_type"]
        use_dropout = 0.0 if "use_dropout" not in state.keys() else state["use_dropout"]
        use_word_dropout = (
            0.0 if "use_word_dropout" not in state.keys() else state["use_word_dropout"]
        )
        use_locked_dropout = (
            0.0
            if "use_locked_dropout" not in state.keys()
            else state["use_locked_dropout"]
        )
        train_initial_hidden_state = (
            False
            if "train_initial_hidden_state" not in state.keys()
            else state["train_initial_hidden_state"]
        )
        beta = 1.0 if "beta" not in state.keys() else state["beta"]
        weights = None if "weight_dict" not in state.keys() else state["weight_dict"]
        reproject_embeddings = True if "reproject_embeddings" not in state.keys() else state["reproject_embeddings"]
        if "reproject_to" in state.keys():
            reproject_embeddings = state["reproject_to"]

        model = SequenceTagger(
            hidden_size=state["hidden_size"],
            embeddings=state["embeddings"],
            tag_dictionary=state["tag_dictionary"],
            tag_type=state["tag_type"],
            use_crf=state["use_crf"],
            use_rnn=state["use_rnn"],
            rnn_layers=state["rnn_layers"],
            dropout=use_dropout,
            word_dropout=use_word_dropout,
            locked_dropout=use_locked_dropout,
            train_initial_hidden_state=train_initial_hidden_state,
            rnn_type=rnn_type,
            beta=beta,
            loss_weights=weights,
            reproject_embeddings=reproject_embeddings,
        )
        model.load_state_dict(state["state_dict"])
        return model

    def predict(
            self,
            sentences: Union[List[Sentence], Sentence],
            mini_batch_size=32,
            all_tag_prob: bool = False,
            verbose: bool = False,
            label_name: Optional[str] = None,
            return_loss=False,
            embedding_storage_mode="none",
    ):
        """
        Predict sequence tags for Named Entity Recognition task
        :param sentences: a Sentence or a List of Sentence
        :param mini_batch_size: size of the minibatch, usually bigger is more rapid but consume more memory,
        up to a point when it has no more effect.
        :param all_tag_prob: True to compute the score for each tag on each token,
        otherwise only the score of the best tag is returned
        :param verbose: set to True to display a progress bar
        :param return_loss: set to True to return loss
        :param label_name: set this to change the name of the label type that is predicted
        :param embedding_storage_mode: default is 'none' which is always best. Only set to 'cpu' or 'gpu' if
        you wish to not only predict, but also keep the generated embeddings in CPU or GPU memory respectively.
        'gpu' to store embeddings in GPU memory.
        """
        if label_name == None:
            label_name = self.tag_type

        with torch.no_grad():
            if not sentences:
                return sentences

            if isinstance(sentences, Sentence):
                sentences = [sentences]

            # set context if not set already
            previous_sentence = None
            for sentence in sentences:
                if sentence.is_context_set(): continue
                sentence._previous_sentence = previous_sentence
                sentence._next_sentence = None
                if previous_sentence: previous_sentence._next_sentence = sentence
                previous_sentence = sentence

            # reverse sort all sequences by their length
            rev_order_len_index = sorted(
                range(len(sentences)), key=lambda k: len(sentences[k]), reverse=True
            )

            reordered_sentences: List[Union[Sentence, str]] = [
                sentences[index] for index in rev_order_len_index
            ]

            dataloader = DataLoader(
                dataset=SentenceDataset(reordered_sentences), batch_size=mini_batch_size
            )

            if self.use_crf:
                transitions = self.transitions.detach().cpu().numpy()
            else:
                transitions = None

            # progress bar for verbosity
            if verbose:
                dataloader = tqdm(dataloader)

            overall_loss = 0
            batch_no = 0
            for batch in dataloader:

                batch_no += 1

                if verbose:
                    dataloader.set_description(f"Inferencing on batch {batch_no}")

                batch = self._filter_empty_sentences(batch)
                # stop if all sentences are empty
                if not batch:
                    continue

                feature = self.forward(batch)

                if return_loss:
                    overall_loss += self._calculate_loss(feature, batch)

                tags, all_tags = self._obtain_labels(
                    feature=feature,
                    batch_sentences=batch,
                    transitions=transitions,
                    get_all_tags=all_tag_prob,
                )

                for (sentence, sent_tags) in zip(batch, tags):
                    for (token, tag) in zip(sentence.tokens, sent_tags):
                        token.add_tag_label(label_name, tag)

                # all_tags will be empty if all_tag_prob is set to False, so the for loop will be avoided
                for (sentence, sent_all_tags) in zip(batch, all_tags):
                    for (token, token_all_tags) in zip(sentence.tokens, sent_all_tags):
                        token.add_tags_proba_dist(label_name, token_all_tags)

                # clearing token embeddings to save memory
                store_embeddings(batch, storage_mode=embedding_storage_mode)

            if return_loss:
                return overall_loss / batch_no

    def _requires_span_F1_evaluation(self) -> bool:
        span_F1 = False
        for item in self.tag_dictionary.get_items():
            if item.startswith('B-'):
                span_F1 = True
            if item == 'O':
                span_F1 = True
            if item == '':
                span_F1 = True
        return span_F1

    def _evaluate_with_span_F1(self, data_loader, embedding_storage_mode, mini_batch_size, out_path):
        eval_loss = 0

        batch_no: int = 0

        metric = Metric("Evaluation", beta=self.beta)

        lines: List[str] = []

        y_true = []
        y_pred = []

        for batch in data_loader:

            # predict for batch
            loss = self.predict(batch,
                                embedding_storage_mode=embedding_storage_mode,
                                mini_batch_size=mini_batch_size,
                                label_name='predicted',
                                return_loss=True)
            eval_loss += loss
            batch_no += 1

            for sentence in batch:

                # make list of gold tags
                gold_spans = sentence.get_spans(self.tag_type)
                gold_tags = [(span.tag, repr(span)) for span in gold_spans]

                # make list of predicted tags
                predicted_spans = sentence.get_spans("predicted")
                predicted_tags = [(span.tag, repr(span)) for span in predicted_spans]

                # check for true positives, false positives and false negatives
                for tag, prediction in predicted_tags:
                    if (tag, prediction) in gold_tags:
                        metric.add_tp(tag)
                    else:
                        metric.add_fp(tag)

                for tag, gold in gold_tags:
                    if (tag, gold) not in predicted_tags:
                        metric.add_fn(tag)

                tags_gold = []
                tags_pred = []

                # also write to file in BIO format to use old conlleval script
                if out_path:
                    for token in sentence:
                        # check if in gold spans
                        gold_tag = 'O'
                        for span in gold_spans:
                            if token in span:
                                gold_tag = 'B-' + span.tag if token == span[0] else 'I-' + span.tag
                        tags_gold.append(gold_tag)

                        predicted_tag = 'O'
                        # check if in predicted spans
                        for span in predicted_spans:
                            if token in span:
                                predicted_tag = 'B-' + span.tag if token == span[0] else 'I-' + span.tag
                        tags_pred.append(predicted_tag)

                        lines.append(f'{token.text} {gold_tag} {predicted_tag}\n')
                    lines.append('\n')

                y_true.append(tags_gold)
                y_pred.append(tags_pred)

        if out_path:
            with open(Path(out_path), "w", encoding="utf-8") as outfile:
                outfile.write("".join(lines))

        eval_loss /= batch_no

        detailed_result = (
            "\nResults:"
            f"\n- F1-score (micro) {metric.micro_avg_f_score():.4f}"
            f"\n- F1-score (macro) {metric.macro_avg_f_score():.4f}"
            '\n\nBy class:'
        )

        for class_name in metric.get_classes():
            detailed_result += (
                f"\n{class_name:<10} tp: {metric.get_tp(class_name)} - fp: {metric.get_fp(class_name)} - "
                f"fn: {metric.get_fn(class_name)} - precision: "
                f"{metric.precision(class_name):.4f} - recall: {metric.recall(class_name):.4f} - "
                f"f1-score: "
                f"{metric.f_score(class_name):.4f}"
            )

        result = Result(
            main_score=metric.micro_avg_f_score(),
            log_line=f"{metric.precision():.4f}\t{metric.recall():.4f}\t{metric.micro_avg_f_score():.4f}",
            log_header="PRECISION\tRECALL\tF1",
            detailed_results=detailed_result,
        )

        return result, eval_loss

    def _evaluate_with_regular_F1(self, data_loader, embedding_storage_mode, mini_batch_size, out_path):

        # else, use scikit-learn to evaluate
        y_true = []
        y_pred = []
        labels = Dictionary(add_unk=False)

        eval_loss = 0
        batch_no: int = 0

        lines: List[str] = []

        for batch in data_loader:

            # predict for batch
            loss = self.predict(batch,
                                embedding_storage_mode=embedding_storage_mode,
                                mini_batch_size=mini_batch_size,
                                label_name='predicted',
                                return_loss=True)
            eval_loss += loss
            batch_no += 1

            for sentence in batch:

                for token in sentence:
                    # add gold tag
                    gold_tag = token.get_tag(self.tag_type).value

                    # add predicted tag
<<<<<<< HEAD
                    if wsd_evaluation and gold_tag == 'O':
                        predicted_tag = 'O'
                    else:
                        predicted_tag = token.get_tag('predicted').value
=======
                    predicted_tag = token.get_tag('predicted').value
>>>>>>> d329c23b

                    if wsd_evaluation and gold_tag != 'O' and predicted_tag == 'O':

                        wn_lemmas = set(wordnet.all_lemma_names())

                        if token.text in wn_lemmas:

                            predicted_tag = 'B-' + wordnet.synsets(token.text)[0].lemmas()[0].key()

                    # for file output
                    lines.append(f'{token.text} {gold_tag} {predicted_tag}\n')

                    if wsd_evaluation and gold_tag == 'O':
                        continue

                    y_true.append(labels.add_item(gold_tag))
                    y_pred.append(labels.add_item(predicted_tag))



                lines.append('\n')

        if out_path:
            with open(Path(out_path), "w", encoding="utf-8") as outfile:
                outfile.write("".join(lines))

        eval_loss /= batch_no

        # use sklearn
        from sklearn import metrics

        # make "classification report"
        target_names = []
        labels_to_report = []
        all_labels = []
        all_indices = []
        for i in range(len(labels)):
            label = labels.get_item_for_index(i)
            all_labels.append(label)
            all_indices.append(i)
            if label == '_' or label == '': continue
            target_names.append(label)
            labels_to_report.append(i)

        # report over all in case there are no labels
        if not labels_to_report:
            target_names = all_labels
            labels_to_report = all_indices

        classification_report = metrics.classification_report(y_true, y_pred, digits=4, target_names=target_names,
                                                              zero_division=1, labels=labels_to_report)

        # get scores
        micro_f_score = round(
            metrics.fbeta_score(y_true, y_pred, beta=self.beta, average='micro', labels=labels_to_report), 4)
        macro_f_score = round(
            metrics.fbeta_score(y_true, y_pred, beta=self.beta, average='macro', labels=labels_to_report), 4)
        accuracy_score = round(metrics.accuracy_score(y_true, y_pred), 4)

        detailed_result = (
                "\nResults:"
                f"\n- F-score (micro): {micro_f_score}"
                f"\n- F-score (macro): {macro_f_score}"
                f"\n- Accuracy (incl. no class): {accuracy_score}"
                '\n\nBy class:\n' + classification_report
        )

        # line for log file
        log_header = "ACCURACY"
        log_line = f"\t{accuracy_score}"

        result = Result(
            main_score=micro_f_score,
            log_line=log_line,
            log_header=log_header,
            detailed_results=detailed_result
        )
        return result, eval_loss

    def evaluate(
            self,
            sentences: Union[List[Sentence], Dataset],
            out_path: Union[str, Path] = None,
            embedding_storage_mode: str = "none",
            mini_batch_size: int = 32,
            num_workers: int = 8,
            wsd_evaluation: bool = False,
            **kwargs
    ) -> (Result, float):

        # read Dataset into data loader (if list of sentences passed, make Dataset first)
        if not isinstance(sentences, Dataset):
            sentences = SentenceDataset(sentences)
        data_loader = DataLoader(sentences, batch_size=mini_batch_size, num_workers=num_workers)

        # depending on whether span F1 needs to be used, use separate eval method
        if self._requires_span_F1_evaluation():
            return self._evaluate_with_span_F1(data_loader, embedding_storage_mode, mini_batch_size, out_path)
        else:
            return self._evaluate_with_regular_F1(data_loader, embedding_storage_mode, mini_batch_size, out_path)

    def forward_loss(
            self, data_points: Union[List[Sentence], Sentence], sort=True
    ) -> torch.tensor:
        features = self.forward(data_points)
        return self._calculate_loss(features, data_points)

    def forward(self, sentences: List[Sentence]):

        self.embeddings.embed(sentences)

        names = self.embeddings.get_names()

        lengths: List[int] = [len(sentence.tokens) for sentence in sentences]
        longest_token_sequence_in_batch: int = max(lengths)

        pre_allocated_zero_tensor = torch.zeros(
            self.embeddings.embedding_length * longest_token_sequence_in_batch,
            dtype=torch.float,
            device=flair.device,
        )

        all_embs = list()
        for sentence in sentences:
            all_embs += [
                emb for token in sentence for emb in token.get_each_embedding(names)
            ]
            nb_padding_tokens = longest_token_sequence_in_batch - len(sentence)

            if nb_padding_tokens > 0:
                t = pre_allocated_zero_tensor[
                    : self.embeddings.embedding_length * nb_padding_tokens
                    ]
                all_embs.append(t)

        sentence_tensor = torch.cat(all_embs).view(
            [
                len(sentences),
                longest_token_sequence_in_batch,
                self.embeddings.embedding_length,
            ]
        )

        # --------------------------------------------------------------------
        # FF PART
        # --------------------------------------------------------------------
        if self.use_dropout > 0.0:
            sentence_tensor = self.dropout(sentence_tensor)
        if self.use_word_dropout > 0.0:
            sentence_tensor = self.word_dropout(sentence_tensor)
        if self.use_locked_dropout > 0.0:
            sentence_tensor = self.locked_dropout(sentence_tensor)

        if self.reproject_embeddings:
            sentence_tensor = self.embedding2nn(sentence_tensor)

        if self.use_rnn:
            packed = torch.nn.utils.rnn.pack_padded_sequence(
                sentence_tensor, lengths, enforce_sorted=False, batch_first=True
            )

            # if initial hidden state is trainable, use this state
            if self.train_initial_hidden_state:
                initial_hidden_state = [
                    self.lstm_init_h.unsqueeze(1).repeat(1, len(sentences), 1),
                    self.lstm_init_c.unsqueeze(1).repeat(1, len(sentences), 1),
                ]
                rnn_output, hidden = self.rnn(packed, initial_hidden_state)
            else:
                rnn_output, hidden = self.rnn(packed)

            sentence_tensor, output_lengths = torch.nn.utils.rnn.pad_packed_sequence(
                rnn_output, batch_first=True
            )

            if self.use_dropout > 0.0:
                sentence_tensor = self.dropout(sentence_tensor)
            # word dropout only before LSTM - TODO: more experimentation needed
            # if self.use_word_dropout > 0.0:
            #     sentence_tensor = self.word_dropout(sentence_tensor)
            if self.use_locked_dropout > 0.0:
                sentence_tensor = self.locked_dropout(sentence_tensor)

        features = self.linear(sentence_tensor)

        return features

    def _score_sentence(self, feats, tags, lens_):

        start = torch.tensor(
            [self.tag_dictionary.get_idx_for_item(START_TAG)], device=flair.device
        )
        start = start[None, :].repeat(tags.shape[0], 1)

        stop = torch.tensor(
            [self.tag_dictionary.get_idx_for_item(STOP_TAG)], device=flair.device
        )
        stop = stop[None, :].repeat(tags.shape[0], 1)

        pad_start_tags = torch.cat([start, tags], 1)
        pad_stop_tags = torch.cat([tags, stop], 1)

        for i in range(len(lens_)):
            pad_stop_tags[i, lens_[i]:] = self.tag_dictionary.get_idx_for_item(
                STOP_TAG
            )

        score = torch.FloatTensor(feats.shape[0]).to(flair.device)

        for i in range(feats.shape[0]):
            r = torch.LongTensor(range(lens_[i])).to(flair.device)

            score[i] = torch.sum(
                self.transitions[
                    pad_stop_tags[i, : lens_[i] + 1], pad_start_tags[i, : lens_[i] + 1]
                ]
            ) + torch.sum(feats[i, r, tags[i, : lens_[i]]])

        return score

    def _calculate_loss(
            self, features: torch.tensor, sentences: List[Sentence]
    ) -> float:

        lengths: List[int] = [len(sentence.tokens) for sentence in sentences]

        tag_list: List = []
        for s_id, sentence in enumerate(sentences):
            # get the tags in this sentence
            tag_idx: List[int] = [
                self.tag_dictionary.get_idx_for_item(token.get_tag(self.tag_type).value)
                for token in sentence
            ]
            # add tags as tensor
            tag = torch.tensor(tag_idx, device=flair.device)
            tag_list.append(tag)

        if self.use_crf:
            # pad tags if using batch-CRF decoder
            tags, _ = pad_tensors(tag_list)

            forward_score = self._forward_alg(features, lengths)
            gold_score = self._score_sentence(features, tags, lengths)

            score = forward_score - gold_score

            return score.mean()

        else:
            score = 0
            for sentence_feats, sentence_tags, sentence_length in zip(
                    features, tag_list, lengths
            ):
                sentence_feats = sentence_feats[:sentence_length]
                score += torch.nn.functional.cross_entropy(
                    sentence_feats, sentence_tags, weight=self.loss_weights
                )
            score /= len(features)
            return score

    def _obtain_labels(
            self,
            feature: torch.Tensor,
            batch_sentences: List[Sentence],
            transitions: Optional[np.ndarray],
            get_all_tags: bool,
    ) -> (List[List[Label]], List[List[List[Label]]]):
        """
        Returns a tuple of two lists:
         - The first list corresponds to the most likely `Label` per token in each sentence.
         - The second list contains a probability distribution over all `Labels` for each token
           in a sentence for all sentences.
        """

        lengths: List[int] = [len(sentence.tokens) for sentence in batch_sentences]

        tags = []
        all_tags = []
        feature = feature.cpu()
        if self.use_crf:
            feature = feature.numpy()
        else:
            for index, length in enumerate(lengths):
                feature[index, length:] = 0
            softmax_batch = F.softmax(feature, dim=2).cpu()
            scores_batch, prediction_batch = torch.max(softmax_batch, dim=2)
            feature = zip(softmax_batch, scores_batch, prediction_batch)

        for feats, length in zip(feature, lengths):
            if self.use_crf:
                confidences, tag_seq, scores = self._viterbi_decode(
                    feats=feats[:length],
                    transitions=transitions,
                    all_scores=get_all_tags,
                )
            else:
                softmax, score, prediction = feats
                confidences = score[:length].tolist()
                tag_seq = prediction[:length].tolist()
                scores = softmax[:length].tolist()

            tags.append(
                [
                    Label(self.tag_dictionary.get_item_for_index(tag), conf)
                    for conf, tag in zip(confidences, tag_seq)
                ]
            )

            if get_all_tags:
                all_tags.append(
                    [
                        [
                            Label(
                                self.tag_dictionary.get_item_for_index(score_id), score
                            )
                            for score_id, score in enumerate(score_dist)
                        ]
                        for score_dist in scores
                    ]
                )

        return tags, all_tags

    @staticmethod
    def _softmax(x, axis):
        # reduce raw values to avoid NaN during exp
        x_norm = x - x.max(axis=axis, keepdims=True)
        y = np.exp(x_norm)
        return y / y.sum(axis=axis, keepdims=True)

    def _viterbi_decode(
            self, feats: np.ndarray, transitions: np.ndarray, all_scores: bool
    ):
        id_start = self.tag_dictionary.get_idx_for_item(START_TAG)
        id_stop = self.tag_dictionary.get_idx_for_item(STOP_TAG)

        backpointers = np.empty(shape=(feats.shape[0], self.tagset_size), dtype=np.int_)
        backscores = np.empty(
            shape=(feats.shape[0], self.tagset_size), dtype=np.float32
        )

        init_vvars = np.expand_dims(
            np.repeat(-10000.0, self.tagset_size), axis=0
        ).astype(np.float32)
        init_vvars[0][id_start] = 0

        forward_var = init_vvars
        for index, feat in enumerate(feats):
            # broadcasting will do the job of reshaping and is more efficient than calling repeat
            next_tag_var = forward_var + transitions
            bptrs_t = next_tag_var.argmax(axis=1)
            viterbivars_t = next_tag_var[np.arange(bptrs_t.shape[0]), bptrs_t]
            forward_var = viterbivars_t + feat
            backscores[index] = forward_var
            forward_var = forward_var[np.newaxis, :]
            backpointers[index] = bptrs_t

        terminal_var = forward_var.squeeze() + transitions[id_stop]
        terminal_var[id_stop] = -10000.0
        terminal_var[id_start] = -10000.0
        best_tag_id = terminal_var.argmax()

        best_path = [best_tag_id]
        for bptrs_t in reversed(backpointers):
            best_tag_id = bptrs_t[best_tag_id]
            best_path.append(best_tag_id)

        start = best_path.pop()
        assert start == id_start
        best_path.reverse()

        best_scores_softmax = self._softmax(backscores, axis=1)
        best_scores_np = np.max(best_scores_softmax, axis=1)

        # default value
        all_scores_np = np.zeros(0, dtype=np.float64)
        if all_scores:
            all_scores_np = best_scores_softmax
            for index, (tag_id, tag_scores) in enumerate(zip(best_path, all_scores_np)):
                if type(tag_id) != int and tag_id.item() != tag_scores.argmax():
                    swap_index_score = tag_scores.argmax()
                    (
                        all_scores_np[index][tag_id.item()],
                        all_scores_np[index][swap_index_score],
                    ) = (
                        all_scores_np[index][swap_index_score],
                        all_scores_np[index][tag_id.item()],
                    )
                elif type(tag_id) == int and tag_id != tag_scores.argmax():
                    swap_index_score = tag_scores.argmax()
                    (
                        all_scores_np[index][tag_id],
                        all_scores_np[index][swap_index_score],
                    ) = (
                        all_scores_np[index][swap_index_score],
                        all_scores_np[index][tag_id],
                    )

        return best_scores_np.tolist(), best_path, all_scores_np.tolist()

    def _forward_alg(self, feats, lens_):

        init_alphas = torch.FloatTensor(self.tagset_size).fill_(-10000.0)
        init_alphas[self.tag_dictionary.get_idx_for_item(START_TAG)] = 0.0

        forward_var = torch.zeros(
            feats.shape[0],
            feats.shape[1] + 1,
            feats.shape[2],
            dtype=torch.float,
            device=flair.device,
        )

        forward_var[:, 0, :] = init_alphas[None, :].repeat(feats.shape[0], 1)

        transitions = self.transitions.view(
            1, self.transitions.shape[0], self.transitions.shape[1]
        ).repeat(feats.shape[0], 1, 1)

        for i in range(feats.shape[1]):
            emit_score = feats[:, i, :]

            tag_var = (
                    emit_score[:, :, None].repeat(1, 1, transitions.shape[2])
                    + transitions
                    + forward_var[:, i, :][:, :, None]
                    .repeat(1, 1, transitions.shape[2])
                    .transpose(2, 1)
            )

            max_tag_var, _ = torch.max(tag_var, dim=2)

            tag_var = tag_var - max_tag_var[:, :, None].repeat(
                1, 1, transitions.shape[2]
            )

            agg_ = torch.log(torch.sum(torch.exp(tag_var), dim=2))

            cloned = forward_var.clone()
            cloned[:, i + 1, :] = max_tag_var + agg_

            forward_var = cloned

        forward_var = forward_var[range(forward_var.shape[0]), lens_, :]

        terminal_var = forward_var + self.transitions[
                                         self.tag_dictionary.get_idx_for_item(STOP_TAG)
                                     ][None, :].repeat(forward_var.shape[0], 1)

        alpha = log_sum_exp_batch(terminal_var)

        return alpha

    @staticmethod
    def _filter_empty_sentences(sentences: List[Sentence]) -> List[Sentence]:
        filtered_sentences = [sentence for sentence in sentences if sentence.tokens]
        if len(sentences) != len(filtered_sentences):
            log.warning(
                f"Ignore {len(sentences) - len(filtered_sentences)} sentence(s) with no tokens."
            )
        return filtered_sentences

    @staticmethod
    def _filter_empty_string(texts: List[str]) -> List[str]:
        filtered_texts = [text for text in texts if text]
        if len(texts) != len(filtered_texts):
            log.warning(
                f"Ignore {len(texts) - len(filtered_texts)} string(s) with no tokens."
            )
        return filtered_texts

    @staticmethod
    def _fetch_model(model_name) -> str:

        # core Flair models on Huggingface ModelHub
        huggingface_model_map = {
            "ner": "flair/ner-english",
            "ner-fast": "flair/ner-english-fast",
            "ner-ontonotes": "flair/ner-english-ontonotes",
            "ner-ontonotes-fast": "flair/ner-english-ontonotes-fast",
            # Large NER models,
            "ner-large": "flair/ner-english-large",
            "ner-ontonotes-large": "flair/ner-english-ontonotes-large",
            "de-ner-large": "flair/ner-german-large",
            "nl-ner-large": "flair/ner-dutch-large",
            "es-ner-large": "flair/ner-spanish-large",
            # Multilingual NER models
            "ner-multi": "flair/ner-multi",
            "multi-ner": "flair/ner-multi",
            "ner-multi-fast": "flair/ner-multi-fast",
            # English POS models
            "upos": "flair/upos-english",
            "upos-fast": "flair/upos-english-fast",
            "pos": "flair/pos-english",
            "pos-fast": "flair/pos-english-fast",
            # Multilingual POS models
            "pos-multi": "flair/upos-multi",
            "multi-pos": "flair/upos-multi",
            "pos-multi-fast": "flair/upos-multi-fast",
            "multi-pos-fast": "flair/upos-multi-fast",
            # English SRL models
            "frame": "flair/frame-english",
            "frame-fast": "flair/frame-english-fast",
            # English chunking models
            "chunk": "flair/chunk-english",
            "chunk-fast": "flair/chunk-english-fast",
            # Language-specific NER models
            "da-ner": "flair/ner-danish",
            "de-ner": "flair/ner-german",
            "de-ler": "flair/ner-german-legal",
            "de-ner-legal": "flair/ner-german-legal",
            "fr-ner": "flair/ner-french",
            "nl-ner": "flair/ner-dutch",
        }

        hu_path: str = "https://nlp.informatik.hu-berlin.de/resources/models"

        hu_model_map = {
            # English NER models
            "ner": "/".join([hu_path, "ner", "en-ner-conll03-v0.4.pt"]),
            "ner-pooled": "/".join([hu_path, "ner-pooled", "en-ner-conll03-pooled-v0.5.pt"]),
            "ner-fast": "/".join([hu_path, "ner-fast", "en-ner-fast-conll03-v0.4.pt"]),
            "ner-ontonotes": "/".join([hu_path, "ner-ontonotes", "en-ner-ontonotes-v0.4.pt"]),
            "ner-ontonotes-fast": "/".join([hu_path, "ner-ontonotes-fast", "en-ner-ontonotes-fast-v0.4.pt"]),
            # Multilingual NER models
            "ner-multi": "/".join([hu_path, "multi-ner", "quadner-large.pt"]),
            "multi-ner": "/".join([hu_path, "multi-ner", "quadner-large.pt"]),
            "ner-multi-fast": "/".join([hu_path, "multi-ner-fast", "ner-multi-fast.pt"]),
            # English POS models
            "upos": "/".join([hu_path, "upos", "en-pos-ontonotes-v0.4.pt"]),
            "upos-fast": "/".join([hu_path, "upos-fast", "en-upos-ontonotes-fast-v0.4.pt"]),
            "pos": "/".join([hu_path, "pos", "en-pos-ontonotes-v0.5.pt"]),
            "pos-fast": "/".join([hu_path, "pos-fast", "en-pos-ontonotes-fast-v0.5.pt"]),
            # Multilingual POS models
            "pos-multi": "/".join([hu_path, "multi-pos", "pos-multi-v0.1.pt"]),
            "multi-pos": "/".join([hu_path, "multi-pos", "pos-multi-v0.1.pt"]),
            "pos-multi-fast": "/".join([hu_path, "multi-pos-fast", "pos-multi-fast.pt"]),
            "multi-pos-fast": "/".join([hu_path, "multi-pos-fast", "pos-multi-fast.pt"]),
            # English SRL models
            "frame": "/".join([hu_path, "frame", "en-frame-ontonotes-v0.4.pt"]),
            "frame-fast": "/".join([hu_path, "frame-fast", "en-frame-ontonotes-fast-v0.4.pt"]),
            # English chunking models
            "chunk": "/".join([hu_path, "chunk", "en-chunk-conll2000-v0.4.pt"]),
            "chunk-fast": "/".join([hu_path, "chunk-fast", "en-chunk-conll2000-fast-v0.4.pt"]),
            # Danish models
            "da-pos": "/".join([hu_path, "da-pos", "da-pos-v0.1.pt"]),
            "da-ner": "/".join([hu_path, "NER-danish", "da-ner-v0.1.pt"]),
            # German models
            "de-pos": "/".join([hu_path, "de-pos", "de-pos-ud-hdt-v0.5.pt"]),
            "de-pos-tweets": "/".join([hu_path, "de-pos-tweets", "de-pos-twitter-v0.1.pt"]),
            "de-ner": "/".join([hu_path, "de-ner", "de-ner-conll03-v0.4.pt"]),
            "de-ner-germeval": "/".join([hu_path, "de-ner-germeval", "de-ner-germeval-0.4.1.pt"]),
            "de-ler": "/".join([hu_path, "de-ner-legal", "de-ner-legal.pt"]),
            "de-ner-legal": "/".join([hu_path, "de-ner-legal", "de-ner-legal.pt"]),
            # French models
            "fr-ner": "/".join([hu_path, "fr-ner", "fr-ner-wikiner-0.4.pt"]),
            # Dutch models
            "nl-ner": "/".join([hu_path, "nl-ner", "nl-ner-bert-conll02-v0.8.pt"]),
            "nl-ner-rnn": "/".join([hu_path, "nl-ner-rnn", "nl-ner-conll02-v0.5.pt"]),
            # Malayalam models
            "ml-pos": "https://raw.githubusercontent.com/qburst/models-repository/master/FlairMalayalamModels/malayalam-xpos-model.pt",
            "ml-upos": "https://raw.githubusercontent.com/qburst/models-repository/master/FlairMalayalamModels/malayalam-upos-model.pt",
            # Portuguese models
            "pt-pos-clinical": "/".join([hu_path, "pt-pos-clinical", "pucpr-flair-clinical-pos-tagging-best-model.pt"]),
            # Keyphase models
            "keyphrase": "/".join([hu_path, "keyphrase", "keyphrase-en-scibert.pt"]),
            "negation-speculation": "/".join(
                [hu_path, "negation-speculation", "negation-speculation-model.pt"]),
            # Biomedical models
            "hunflair-paper-cellline": "/".join(
                [hu_path, "hunflair_smallish_models", "cellline", "hunflair-celline-v1.0.pt"]
            ),
            "hunflair-paper-chemical": "/".join(
                [hu_path, "hunflair_smallish_models", "chemical", "hunflair-chemical-v1.0.pt"]
            ),
            "hunflair-paper-disease": "/".join(
                [hu_path, "hunflair_smallish_models", "disease", "hunflair-disease-v1.0.pt"]
            ),
            "hunflair-paper-gene": "/".join(
                [hu_path, "hunflair_smallish_models", "gene", "hunflair-gene-v1.0.pt"]
            ),
            "hunflair-paper-species": "/".join(
                [hu_path, "hunflair_smallish_models", "species", "hunflair-species-v1.0.pt"]
            ),
            "hunflair-cellline": "/".join(
                [hu_path, "hunflair_smallish_models", "cellline", "hunflair-celline-v1.0.pt"]
            ),
            "hunflair-chemical": "/".join(
                [hu_path, "hunflair_allcorpus_models", "huner-chemical", "hunflair-chemical-full-v1.0.pt"]
            ),
            "hunflair-disease": "/".join(
                [hu_path, "hunflair_allcorpus_models", "huner-disease", "hunflair-disease-full-v1.0.pt"]
            ),
            "hunflair-gene": "/".join(
                [hu_path, "hunflair_allcorpus_models", "huner-gene", "hunflair-gene-full-v1.0.pt"]
            ),
            "hunflair-species": "/".join(
                [hu_path, "hunflair_allcorpus_models", "huner-species", "hunflair-species-full-v1.1.pt"]
            )}

        cache_dir = Path("models")

        get_from_model_hub = False

        # check if model name is a valid local file
        if Path(model_name).exists():
            model_path = model_name

        # check if model key is remapped to HF key - if so, print out information
        elif model_name in huggingface_model_map:

            # get mapped name
            hf_model_name = huggingface_model_map[model_name]

            # output information
            log.info("-" * 80)
            log.info(
                f"The model key '{model_name}' now maps to 'https://huggingface.co/{hf_model_name}' on the HuggingFace ModelHub")
            log.info(f" - The most current version of the model is automatically downloaded from there.")
            if model_name in hu_model_map:
                log.info(
                    f" - (you can alternatively manually download the original model at {hu_model_map[model_name]})")
            log.info("-" * 80)

            # use mapped name instead
            model_name = hf_model_name
            get_from_model_hub = True

        # if not, check if model key is remapped to direct download location. If so, download model
        elif model_name in hu_model_map:
            model_path = cached_path(hu_model_map[model_name], cache_dir=cache_dir)

        # special handling for the taggers by the @redewiegergabe project (TODO: move to model hub)
        elif model_name == "de-historic-indirect":
            model_file = Path(flair.cache_root) / cache_dir / 'indirect' / 'final-model.pt'
            if not model_file.exists():
                cached_path('http://www.redewiedergabe.de/models/indirect.zip', cache_dir=cache_dir)
                unzip_file(Path(flair.cache_root) / cache_dir / 'indirect.zip', Path(flair.cache_root) / cache_dir)
            model_path = str(Path(flair.cache_root) / cache_dir / 'indirect' / 'final-model.pt')

        elif model_name == "de-historic-direct":
            model_file = Path(flair.cache_root) / cache_dir / 'direct' / 'final-model.pt'
            if not model_file.exists():
                cached_path('http://www.redewiedergabe.de/models/direct.zip', cache_dir=cache_dir)
                unzip_file(Path(flair.cache_root) / cache_dir / 'direct.zip', Path(flair.cache_root) / cache_dir)
            model_path = str(Path(flair.cache_root) / cache_dir / 'direct' / 'final-model.pt')

        elif model_name == "de-historic-reported":
            model_file = Path(flair.cache_root) / cache_dir / 'reported' / 'final-model.pt'
            if not model_file.exists():
                cached_path('http://www.redewiedergabe.de/models/reported.zip', cache_dir=cache_dir)
                unzip_file(Path(flair.cache_root) / cache_dir / 'reported.zip', Path(flair.cache_root) / cache_dir)
            model_path = str(Path(flair.cache_root) / cache_dir / 'reported' / 'final-model.pt')

        elif model_name == "de-historic-free-indirect":
            model_file = Path(flair.cache_root) / cache_dir / 'freeIndirect' / 'final-model.pt'
            if not model_file.exists():
                cached_path('http://www.redewiedergabe.de/models/freeIndirect.zip', cache_dir=cache_dir)
                unzip_file(Path(flair.cache_root) / cache_dir / 'freeIndirect.zip', Path(flair.cache_root) / cache_dir)
            model_path = str(Path(flair.cache_root) / cache_dir / 'freeIndirect' / 'final-model.pt')

        # for all other cases (not local file or special download location), use HF model hub
        else:
            get_from_model_hub = True

        # if not a local file, get from model hub
        if get_from_model_hub:
            hf_model_name = "pytorch_model.bin"
            revision = "main"

            if "@" in model_name:
                model_name_split = model_name.split("@")
                revision = model_name_split[-1]
                model_name = model_name_split[0]

            # use model name as subfolder
            if "/" in model_name:
                model_folder = model_name.split("/", maxsplit=1)[1]
            else:
                model_folder = model_name

            # Lazy import
            from huggingface_hub import hf_hub_url, cached_download

            url = hf_hub_url(model_name, revision=revision, filename=hf_model_name)

            try:
                model_path = cached_download(url=url, library_name="flair",
                                             library_version=flair.__version__,
                                             cache_dir=flair.cache_root / 'models' / model_folder)
            except HTTPError as e:
                # output information
                log.error("-" * 80)
                log.error(
                    f"ACHTUNG: The key '{model_name}' was neither found on the ModelHub nor is this a valid path to a file on your system!")
                # log.error(f" - Error message: {e}")
                log.error(f" -> Please check https://huggingface.co/models?filter=flair for all available models.")
                log.error(f" -> Alternatively, point to a model file on your local drive.")
                log.error("-" * 80)
                Path(flair.cache_root / 'models' / model_folder).rmdir()  # remove folder again if not valid

        return model_path

    def get_transition_matrix(self):
        data = []
        for to_idx, row in enumerate(self.transitions):
            for from_idx, column in enumerate(row):
                row = [
                    self.tag_dictionary.get_item_for_index(from_idx),
                    self.tag_dictionary.get_item_for_index(to_idx),
                    column.item(),
                ]
                data.append(row)
            data.append(["----"])
        print(tabulate(data, headers=["FROM", "TO", "SCORE"]))

    def __str__(self):
        return super(flair.nn.Model, self).__str__().rstrip(')') + \
               f'  (beta): {self.beta}\n' + \
               f'  (weights): {self.weight_dict}\n' + \
               f'  (weight_tensor) {self.loss_weights}\n)'


class MultiTagger:
    def __init__(self, name_to_tagger: Dict[str, SequenceTagger]):
        super().__init__()
        self.name_to_tagger = name_to_tagger

    def predict(
            self,
            sentences: Union[List[Sentence], Sentence],
            mini_batch_size=32,
            all_tag_prob: bool = False,
            verbose: bool = False,
            return_loss: bool = False,
    ):
        """
        Predict sequence tags for Named Entity Recognition task
        :param sentences: a Sentence or a List of Sentence
        :param mini_batch_size: size of the minibatch, usually bigger is more rapid but consume more memory,
        up to a point when it has no more effect.
        :param all_tag_prob: True to compute the score for each tag on each token,
        otherwise only the score of the best tag is returned
        :param verbose: set to True to display a progress bar
        :param return_loss: set to True to return loss
        """
        if any(["hunflair" in name for name in self.name_to_tagger.keys()]):
            if "spacy" not in sys.modules:
                warn(
                    "We recommend to use SciSpaCy for tokenization and sentence splitting "
                    "if HunFlair is applied to biomedical text, e.g.\n\n"
                    "from flair.tokenization import SciSpacySentenceSplitter\n"
                    "sentence = Sentence('Your biomed text', use_tokenizer=SciSpacySentenceSplitter())\n"
                )

        if isinstance(sentences, Sentence):
            sentences = [sentences]
        for name, tagger in self.name_to_tagger.items():
            tagger.predict(
                sentences=sentences,
                mini_batch_size=mini_batch_size,
                all_tag_prob=all_tag_prob,
                verbose=verbose,
                label_name=name,
                return_loss=return_loss,
                embedding_storage_mode="cpu",
            )

        # clear embeddings after predicting
        for sentence in sentences:
            sentence.clear_embeddings()

    @classmethod
    def load(cls, model_names: Union[List[str], str]):
        if model_names == "hunflair-paper":
            model_names = [
                "hunflair-paper-cellline",
                "hunflair-paper-chemical",
                "hunflair-paper-disease",
                "hunflair-paper-gene",
                "hunflair-paper-species",
            ]
        elif model_names == "hunflair" or model_names == "bioner":
            model_names = [
                "hunflair-cellline",
                "hunflair-chemical",
                "hunflair-disease",
                "hunflair-gene",
                "hunflair-species",
            ]
        elif isinstance(model_names, str):
            model_names = [model_names]

        taggers = {}
        models = []

        # load each model
        for model_name in model_names:

            model = SequenceTagger.load(model_name)

            # check if the same embeddings were already loaded previously
            # if the model uses StackedEmbedding, make a new stack with previous objects
            if type(model.embeddings) == StackedEmbeddings:

                # sort embeddings by key alphabetically
                new_stack = []
                d = model.embeddings.get_named_embeddings_dict()
                import collections
                od = collections.OrderedDict(sorted(d.items()))

                for k, embedding in od.items():

                    # check previous embeddings and add if found
                    embedding_found = False
                    for previous_model in models:

                        # only re-use static embeddings
                        if not embedding.static_embeddings: continue

                        if embedding.name in previous_model.embeddings.get_named_embeddings_dict():
                            previous_embedding = previous_model.embeddings.get_named_embeddings_dict()[embedding.name]
                            previous_embedding.name = previous_embedding.name[2:]
                            new_stack.append(previous_embedding)
                            embedding_found = True
                            break

                    # if not found, use existing embedding
                    if not embedding_found:
                        embedding.name = embedding.name[2:]
                        new_stack.append(embedding)

                # initialize new stack
                model.embeddings = None
                model.embeddings = StackedEmbeddings(new_stack)

            else:
                # of the model uses regular embedding, re-load if previous version found
                if not model.embeddings.static_embeddings:

                    for previous_model in models:
                        if model.embeddings.name in previous_model.embeddings.get_named_embeddings_dict():
                            previous_embedding = previous_model.embeddings.get_named_embeddings_dict()[
                                model.embeddings.name]
                            if not previous_embedding.static_embeddings:
                                model.embeddings = previous_embedding
                                break

            taggers[model_name] = model
            models.append(model)

        return cls(taggers)<|MERGE_RESOLUTION|>--- conflicted
+++ resolved
@@ -547,14 +547,10 @@
                     gold_tag = token.get_tag(self.tag_type).value
 
                     # add predicted tag
-<<<<<<< HEAD
                     if wsd_evaluation and gold_tag == 'O':
                         predicted_tag = 'O'
                     else:
                         predicted_tag = token.get_tag('predicted').value
-=======
-                    predicted_tag = token.get_tag('predicted').value
->>>>>>> d329c23b
 
                     if wsd_evaluation and gold_tag != 'O' and predicted_tag == 'O':
 
