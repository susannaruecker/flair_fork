import logging
import sys
from pathlib import Path
<<<<<<< HEAD
from typing import Optional, Dict, Union, List, Tuple
from urllib.error import HTTPError
=======
from typing import Dict, List, Optional, Tuple, Union
from warnings import warn
>>>>>>> 89746d16

import torch
import torch.nn
import torch.nn.functional as F
from torch.nn.utils.rnn import pack_padded_sequence, pad_packed_sequence
from tqdm import tqdm

import flair.nn
<<<<<<< HEAD
from flair.data import Sentence, Dictionary, Label, DataPoint
from flair.datasets import DataLoader, SentenceDataset
from flair.embeddings import TokenEmbeddings, StackedEmbeddings
=======
from flair.data import Dictionary, Label, Sentence, SpanLabel
from flair.datasets import DataLoader, FlairDatapointDataset
from flair.embeddings import StackedEmbeddings, TokenEmbeddings
>>>>>>> 89746d16
from flair.file_utils import cached_path, unzip_file
from flair.training_utils import store_embeddings
from .sequence_tagger_utils.crf import CRF
from .sequence_tagger_utils.viterbi import ViterbiLoss, ViterbiDecoder

log = logging.getLogger("flair")


class SequenceTagger(flair.nn.DefaultClassifier):

<<<<<<< HEAD
    def __init__(
            self,
            embeddings: TokenEmbeddings,
            tag_dictionary: Dictionary,
            tag_type: str,
            use_rnn: bool = True,
            rnn: Optional[torch.nn.Module] = None,
            rnn_type: str = "LSTM",
            hidden_size: int = 256,
            rnn_layers: int = 1,
            bidirectional: bool = True,
            use_crf: bool = True,
            reproject_embeddings: bool = True,
            dropout: float = 0.0,
            word_dropout: float = 0.0,
            locked_dropout: float = 0.5,
            train_initial_hidden_state: bool = False,
            beta: float = 1.0,
            loss_weights: Dict[str, float] = None,
            init_from_state_dict: bool = False
=======
def to_scalar(var):
    return var.view(-1).detach().tolist()[0]


def argmax(vec):
    _, idx = torch.max(vec, 1)
    return to_scalar(idx)


def log_sum_exp(vec):
    max_score = vec[0, argmax(vec)]
    max_score_broadcast = max_score.view(1, -1).expand(1, vec.size()[1])
    return max_score + torch.log(torch.sum(torch.exp(vec - max_score_broadcast)))


def argmax_batch(vecs):
    _, idx = torch.max(vecs, 1)
    return idx


def log_sum_exp_batch(vecs):
    maxi = torch.max(vecs, 1)[0]
    maxi_bc = maxi[:, None].repeat(1, vecs.shape[1])
    recti_ = torch.log(torch.sum(torch.exp(vecs - maxi_bc), 1))
    return maxi + recti_


def pad_tensors(tensor_list):
    ml = max([x.shape[0] for x in tensor_list])
    shape = [len(tensor_list), ml] + list(tensor_list[0].shape[1:])
    template = torch.zeros(*shape, dtype=torch.long, device=flair.device)
    lens_ = [x.shape[0] for x in tensor_list]
    for i, tensor in enumerate(tensor_list):
        template[i, : lens_[i]] = tensor

    return template, lens_


class SequenceTagger(flair.nn.Classifier[Sentence]):
    def __init__(
        self,
        hidden_size: int,
        embeddings: TokenEmbeddings,
        tag_dictionary: Dictionary,
        tag_type: str,
        use_crf: bool = True,
        use_rnn: bool = True,
        rnn_layers: int = 1,
        dropout: float = 0.0,
        word_dropout: float = 0.05,
        locked_dropout: float = 0.5,
        reproject_embeddings: Union[bool, int] = True,
        train_initial_hidden_state: bool = False,
        rnn_type: str = "LSTM",
        beta: float = 1.0,
        loss_weights: Dict[str, float] = None,
>>>>>>> 89746d16
    ):
        """
        Sequence Tagger class for predicting labels for single tokens. Can be parameterized by several attributes.
        In case of multitask learning, pass shared embeddings or shared rnn into respective attributes.
        :param embeddings: Embeddings to use during training and prediction
        :param tag_dictionary: Dictionary containing all tags from corpus which can be predicted
        :param tag_type: type of tag which is going to be predicted in case a corpus has multiple annotations
        :param use_rnn: If true, use a RNN, else Linear layer.
        :param rnn: (Optional) Takes a torch.nn.Module as parameter by which you can pass a shared RNN between
            different tasks.
        :param rnn_type: Specifies the RNN type to use, default is 'LSTM', can choose between 'GRU' and 'RNN' as well.
        :param hidden_size: Hidden size of RNN layer
        :param rnn_layers: number of RNN layers
        :param bidirectional: If True, RNN becomes bidirectional
        :param use_crf: If True, use a Conditional Random Field for prediction, else linear map to tag space.
        :param reproject_embeddings: If True, add a linear layer on top of embeddings, if you want to imitate
            fine tune non-trainable embeddings.
        :param dropout: If > 0, then use dropout.
        :param word_dropout: If > 0, then use word dropout.
        :param locked_dropout: If > 0, then use locked dropout.
        :param train_initial_hidden_state: if True, trains initial hidden state of RNN
        :param beta: Beta value for evaluation metric.
        :param loss_weights: Dictionary of weights for labels for the loss function
            (if any label's weight is unspecified it will default to 1.0)
        :param init_from_state_dict: Indicator whether we are loading a model from state dict
            since we need to transform previous models' weights into CRF instance weights
        """
        super(SequenceTagger, self).__init__(label_dictionary=tag_dictionary)

        # ----- Embedding specific parameters -----
        self.embeddings = embeddings
        embedding_dim: int = embeddings.embedding_length
        self.tag_dictionary = tag_dictionary
        self.tagset_size = len(tag_dictionary)
        self.tag_type = tag_type

        # ----- Initial loss weights parameters -----
        self.weight_dict = loss_weights
<<<<<<< HEAD
        self.loss_weights = self._init_loss_weights(loss_weights) if loss_weights else None
=======
        # Initialize the weight tensor
        if loss_weights is not None:
            n_classes = len(self.tag_dictionary)
            weight_list = [1.0 for i in range(n_classes)]
            for i, tag in enumerate(self.tag_dictionary.get_items()):
                if tag in loss_weights.keys():
                    weight_list[i] = loss_weights[tag]
            self.loss_weights: Optional[torch.Tensor] = torch.FloatTensor(weight_list).to(flair.device)
        else:
            self.loss_weights = None
>>>>>>> 89746d16

        # ----- RNN specific parameters -----
        self.use_rnn = use_rnn
        self.rnn_type = rnn_type if not rnn else rnn._get_name()
        self.hidden_size = hidden_size if not rnn else rnn.hidden_size
        self.rnn_layers = rnn_layers if not rnn else rnn.num_layers
        self.bidirectional = bidirectional if not rnn else rnn.bidirectional

        # ----- Conditional Random Field parameters -----
        self.use_crf = use_crf
        # Previously trained models have been trained without an explicit CRF, thus it is required to check
        # whether we are loading a model from state dict in order to skip or add START and STOP token
        if use_crf and not init_from_state_dict and not self.tag_dictionary.start_stop_tags_are_set():
            self.tag_dictionary.set_start_stop_tags()
            self.tagset_size += 2

        # ----- Dropout parameters -----
        self.use_dropout = True if dropout > 0.0 else False
        self.use_word_dropout = True if word_dropout > 0.0 else False
        self.use_locked_dropout = True if locked_dropout > 0.0 else False

        # ----- F-beta score for training + annealing
        self.beta = beta

        # ----- Model layers -----
        self.reproject_embeddings = reproject_embeddings
        if self.reproject_embeddings:
            self.embedding2nn = torch.nn.Linear(embedding_dim, embedding_dim)

        # ----- Dropout layers -----
        if self.use_dropout:
            self.dropout = torch.nn.Dropout(dropout)
        if self.use_word_dropout:
            self.word_dropout = flair.nn.WordDropout(word_dropout)
        if self.use_locked_dropout:
            self.locked_dropout = flair.nn.LockedDropout(locked_dropout)

        # ----- RNN layer -----
        if use_rnn:
            # If shared RNN provided, else create one for model
            self.rnn = rnn if rnn else self.RNN(rnn_type,
                                                rnn_layers,
                                                hidden_size,
                                                bidirectional,
                                                rnn_input_dim=embedding_dim)

<<<<<<< HEAD
=======
        self.train_initial_hidden_state = train_initial_hidden_state
        self.bidirectional = True
        self.rnn_type = rnn_type

        if self.weight_dict and self.use_crf:
            log.warning("Specified class weights will not take effect when using CRF")

        # bidirectional LSTM on top of embedding layer
        if self.use_rnn:
>>>>>>> 89746d16
            num_directions = 2 if self.bidirectional else 1
            hidden_output_dim = self.rnn.hidden_size * num_directions

            # Whether to train initial hidden state
            self.train_initial_hidden_state = train_initial_hidden_state
            if self.train_initial_hidden_state:
                self.hs_initializer, self.lstm_init_h, self.lstm_init_c = self._init_initial_hidden_state(
                    num_directions)

<<<<<<< HEAD
        else:
            self.linear = torch.nn.Linear(embedding_dim, embedding_dim)
            hidden_output_dim = embedding_dim

        # ----- CRF / Linear layer -----
        if use_crf:
            self.crf = CRF(hidden_output_dim, self.tag_dictionary, self.tagset_size, init_from_state_dict)
            self.loss_function = ViterbiLoss(tag_dictionary)
            self.viterbi_decoder = ViterbiDecoder(tag_dictionary)
        else:
            self.linear2tag = torch.nn.Linear(hidden_output_dim, self.tagset_size)
            self.loss_function = torch.nn.CrossEntropyLoss(weight=self.loss_weights, reduction="sum")
=======
                self.rnn = getattr(torch.nn, self.rnn_type)(
                    rnn_input_dim,
                    hidden_size,
                    num_layers=self.nlayers,
                    dropout=0.0 if self.nlayers == 1 else 0.5,
                    bidirectional=True,
                    batch_first=True,
                )
                # Create initial hidden state and initialize it
                if self.train_initial_hidden_state:
                    self.hs_initializer = torch.nn.init.xavier_normal_

                    self.lstm_init_h = Parameter(
                        torch.randn(self.nlayers * num_directions, self.hidden_size),
                        requires_grad=True,
                    )

                    self.lstm_init_c = Parameter(
                        torch.randn(self.nlayers * num_directions, self.hidden_size),
                        requires_grad=True,
                    )

                    # TODO: Decide how to initialize the hidden state variables
                    # self.hs_initializer(self.lstm_init_h)
                    # self.hs_initializer(self.lstm_init_c)

            # final linear map to tag space
            self.linear = torch.nn.Linear(hidden_size * num_directions, len(tag_dictionary))
        else:
            self.linear = torch.nn.Linear(rnn_input_dim, len(tag_dictionary))

        if self.use_crf:
            self.transitions = torch.nn.Parameter(torch.randn(self.tagset_size, self.tagset_size))

            self.transitions.detach()[self.tag_dictionary.get_idx_for_item(START_TAG), :] = -10000

            self.transitions.detach()[:, self.tag_dictionary.get_idx_for_item(STOP_TAG)] = -10000
>>>>>>> 89746d16

        self.to(flair.device)

    @property
    def label_type(self):
        return self.tag_type

    def _init_loss_weights(self, loss_weights: dict) -> torch.tensor:
        """
        Intializes the loss weights based on given dictionary:
        :param loss_weights: dictionary - contains loss weights
        """
        n_classes = len(self.label_dictionary)
        weight_list = [1. for _ in range(n_classes)]
        for i, tag in enumerate(self.label_dictionary.get_items()):
            if tag in loss_weights.keys():
                weight_list[i] = loss_weights[tag]

        return torch.tensor(weight_list).to(flair.device)

<<<<<<< HEAD
    def _init_initial_hidden_state(self, num_directions: int):
        """
        Intializes hidden states given the number of directions in RNN.
        :param num_directions: Number of directions in RNN.
        """
        hs_initializer = torch.nn.init.xavier_normal_
        lstm_init_h = torch.nn.Parameter(
            torch.randn(self.nlayers * num_directions, self.hidden_size),
            requires_grad=True,
=======
        train_initial_hidden_state = (
            False if "train_initial_hidden_state" not in state.keys() else state["train_initial_hidden_state"]
>>>>>>> 89746d16
        )
        lstm_init_c = torch.nn.Parameter(
            torch.randn(self.nlayers * num_directions, self.hidden_size),
            requires_grad=True,
        )

<<<<<<< HEAD
        return hs_initializer, lstm_init_h, lstm_init_c

    @staticmethod
    def RNN(
            rnn_type: str,
            rnn_layers: int,
            hidden_size: int,
            bidirectional: bool,
            rnn_input_dim: int
    ) -> torch.nn.Module:
=======
    def predict(
        self,
        sentences: Union[List[Sentence], Sentence],
        mini_batch_size=32,
        all_tag_prob: bool = False,
        verbose: bool = False,
        label_name: Optional[str] = None,
        return_loss=False,
        embedding_storage_mode="none",
    ):
>>>>>>> 89746d16
        """
        Static wrapper function returning an RNN instance from PyTorch
        :param rnn_type: Type of RNN from torch.nn
        :param rnn_layers: number of layers to include
        :param hidden_size: hidden size of RNN cell
        :param bidirectional: If True, RNN cell is bidirectional
        :param rnn_input_dim: Input dimension to RNN cell
        """
<<<<<<< HEAD
        if rnn_type in ["LSTM", "GRU", "RNN"]:
            RNN = getattr(torch.nn, rnn_type)(
                rnn_input_dim,
                hidden_size,
                num_layers=rnn_layers,
                dropout=0.0 if rnn_layers == 1 else 0.5,
                bidirectional=bidirectional,
                batch_first=True,
            )
        else:
            raise Exception(f"Unknown RNN type: {rnn_type}. Please use either LSTM, GRU or RNN.")

        return RNN

    def forward_pass(self,
                     sentences: Union[List[Sentence], Sentence],
                     **kwargs
                     ) -> tuple:
        """
        Forward propagation through network. Returns gold labels of batch in addition.
        :param sentences: Batch of current sentences
        """

        self.embeddings.embed(sentences)
=======
        if label_name is None:
            label_name = self.tag_type

        with torch.no_grad():
            if not sentences:
                return sentences

            if not isinstance(sentences, list):
                sentences = [sentences]

            reordered_sentences: List[Union[Sentence, str]] = sorted(sentences, key=lambda s: len(s), reverse=True)

            dataloader = DataLoader(
                dataset=FlairDatapointDataset(reordered_sentences),
                batch_size=mini_batch_size,
            )

            if self.use_crf:
                transitions = self.transitions.detach().cpu().numpy()
            else:
                transitions = None

            # progress bar for verbosity
            if verbose:
                dataloader = tqdm(dataloader, desc="Batch inverence")

            overall_loss = torch.zeros(1, device=flair.device)
            overall_count = 0
            for batch in dataloader:

                batch = self._filter_empty_sentences(batch)
                # stop if all sentences are empty
                if not batch:
                    continue
>>>>>>> 89746d16

        # make a zero-padded tensor for the whole sentence
        lengths, sentence_tensor = self._make_padded_tensor_for_batch(sentences)

        # sort tensor in decreasing order based on lengths of sentences in batch
        lengths = lengths.sort(dim=0, descending=True)
        sentences = [sentences[i] for i in lengths.indices]
        sentence_tensor = sentence_tensor[lengths.indices]

        # ----- Forward Propagation -----
        if self.use_dropout:
            sentence_tensor = self.dropout(sentence_tensor)
        if self.use_word_dropout:
            sentence_tensor = self.word_dropout(sentence_tensor)
        if self.use_locked_dropout:
            sentence_tensor = self.locked_dropout(sentence_tensor)

        if self.reproject_embeddings:
            sentence_tensor = self.embedding2nn(sentence_tensor)

        if self.use_rnn:
            packed = pack_padded_sequence(sentence_tensor, lengths.values, batch_first=True, enforce_sorted=False)
            rnn_output, hidden = self.rnn(packed)
            sentence_tensor, output_lengths = pad_packed_sequence(rnn_output, batch_first=True)
        else:
            sentence_tensor = self.linear(sentence_tensor)

        if self.use_dropout:
            sentence_tensor = self.dropout(sentence_tensor)
        if self.use_locked_dropout:
            sentence_tensor = self.locked_dropout(sentence_tensor)

<<<<<<< HEAD
        # Depending on whether we are using CRF or a linear layer, scores is either:
        # -- A tensor of shape (batch size, sequence length, tagset size, tagset size) for CRF
        # -- A tensor of shape (aggregated sequence length for all sentences in batch, tagset size) for linear layer
        if self.use_crf:
            features = self.crf(sentence_tensor)
            scores = (features, lengths, self.crf.transitions)
        else:
            features = self.linear2tag(sentence_tensor)
            scores = self._get_scores_from_features(features, lengths)
=======
    def forward_loss(self, data_points: Union[List[Sentence], Sentence]) -> Tuple[torch.Tensor, int]:
        if not isinstance(data_points, list):
            data_points = [data_points]

        features = self.forward(data_points)
        return self._calculate_loss(features, data_points)
>>>>>>> 89746d16

        gold_labels = self._get_gold_labels(sentences)

        return scores, gold_labels

    def _make_padded_tensor_for_batch(self, sentences: List[Sentence]) -> Tuple[torch.Tensor, torch.Tensor]:
        names = self.embeddings.get_names()
        lengths: List[int] = [len(sentence.tokens) for sentence in sentences]
        longest_token_sequence_in_batch: int = max(lengths)
        pre_allocated_zero_tensor = torch.zeros(
            self.embeddings.embedding_length * longest_token_sequence_in_batch,
            dtype=torch.float,
            device=flair.device,
        )
        all_embs = list()
        for sentence in sentences:
            all_embs += [emb for token in sentence for emb in token.get_each_embedding(names)]
            nb_padding_tokens = longest_token_sequence_in_batch - len(sentence)

            if nb_padding_tokens > 0:
                t = pre_allocated_zero_tensor[: self.embeddings.embedding_length * nb_padding_tokens]
                all_embs.append(t)
        sentence_tensor = torch.cat(all_embs).view(
            [
                len(sentences),
                longest_token_sequence_in_batch,
                self.embeddings.embedding_length,
            ]
        )
        lengths: torch.Tensor = torch.tensor(lengths, dtype=torch.long)
        return lengths, sentence_tensor

<<<<<<< HEAD
    @staticmethod
    def _get_scores_from_features(features: torch.tensor, lengths: torch.tensor):
        """
        Trims current batch tensor in shape (batch size, sequence length, tagset size) in such a way that all
        pads are going to be removed.
        :param features: torch.tensor containing all features from forward propagation
        :param lengths: length from each sentence in batch in order to trim padding tokens
        """
        features_formatted = []
        for feat, length in zip(features, lengths.values):
            features_formatted.append(feat[:length])
        scores = torch.cat(features_formatted)
=======
        # --------------------------------------------------------------------
        # FF PART
        # --------------------------------------------------------------------
        if self.use_dropout > 0.0:
            sentence_tensor = self.dropout(sentence_tensor)
        if self.use_word_dropout > 0.0:
            sentence_tensor = self.word_dropout(sentence_tensor)
        if self.use_locked_dropout > 0.0:
            sentence_tensor = self.locked_dropout(sentence_tensor)

        if self.reproject_embeddings:
            sentence_tensor = self.embedding2nn(sentence_tensor)

        if self.use_rnn:
            packed = torch.nn.utils.rnn.pack_padded_sequence(
                sentence_tensor,
                torch.tensor(lengths),
                enforce_sorted=False,
                batch_first=True,
            )

            # if initial hidden state is trainable, use this state
            if self.train_initial_hidden_state:
                initial_hidden_state = [
                    self.lstm_init_h.unsqueeze(1).repeat(1, len(sentences), 1),
                    self.lstm_init_c.unsqueeze(1).repeat(1, len(sentences), 1),
                ]
                rnn_output, hidden = self.rnn(packed, initial_hidden_state)
            else:
                rnn_output, hidden = self.rnn(packed)

            sentence_tensor, output_lengths = torch.nn.utils.rnn.pad_packed_sequence(rnn_output, batch_first=True)

            if self.use_dropout > 0.0:
                sentence_tensor = self.dropout(sentence_tensor)
            # word dropout only before LSTM - TODO: more experimentation needed
            # if self.use_word_dropout > 0.0:
            #     sentence_tensor = self.word_dropout(sentence_tensor)
            if self.use_locked_dropout > 0.0:
                sentence_tensor = self.locked_dropout(sentence_tensor)
>>>>>>> 89746d16

        return scores

    def _get_gold_labels(self, sentences: Union[List[DataPoint], DataPoint]):
        """
        Extracts gold labels from each sentence.
        :param sentences: List of sentences in batch
        """
        tokens_per_sentence = [[token for token in sentence] for sentence in sentences]
        labels = [[[token.get_tag(self.label_type).value] for token in sentence] for sentence in tokens_per_sentence]
        labels = [token for sentence in labels for token in sentence]

        return labels

<<<<<<< HEAD
    def predict(
            self,
            sentences: Union[List[Sentence], Sentence],
            mini_batch_size: int = 32,
            return_probabilities_for_all_classes: bool = False,
            verbose: bool = False,
            label_name: Optional[str] = None,
            return_loss=False,
            embedding_storage_mode="none"
    ):
        """
        Predicts labels for current batch with CRF or Softmax.
        :param sentences: List of sentences in batch
        :param mini_batch_size: batch size for test data
        :param return_probabilities_for_all_classes: Whether to return probabilites for all classes
        :param verbose: whether to use progress bar
        :param label_name: which label to predict
        :param return_loss: whether to return loss value
        :param embedding_storage_mode: determines where to store embeddings - can be "gpu", "cpu" or None.
        """
        if label_name is None:
            label_name = self.label_type if self.label_type is not None else "label"

        with torch.no_grad():
            if not sentences:
                return sentences
=======
        start = torch.tensor([self.tag_dictionary.get_idx_for_item(START_TAG)], device=flair.device)
        start = start[None, :].repeat(tags.shape[0], 1)

        stop = torch.tensor([self.tag_dictionary.get_idx_for_item(STOP_TAG)], device=flair.device)
        stop = stop[None, :].repeat(tags.shape[0], 1)
>>>>>>> 89746d16

        if isinstance(sentences, DataPoint):
            sentences = [sentences]

<<<<<<< HEAD
        # filter empty sentences
        if isinstance(sentences[0], DataPoint):
            sentences = [sentence for sentence in sentences if len(sentence) > 0]
        if len(sentences) == 0:
            return sentences
=======
        for i in range(len(lens_)):
            pad_stop_tags[i, lens_[i] :] = self.tag_dictionary.get_idx_for_item(STOP_TAG)
>>>>>>> 89746d16

        dataloader = DataLoader(dataset=SentenceDataset(sentences), batch_size=mini_batch_size)
        # progress bar for verbosity
        if verbose:
            dataloader = tqdm(dataloader)

        overall_loss = 0
        batch_no = 0
        label_count = 0
        for batch in dataloader:

<<<<<<< HEAD
            batch_no += 1
=======
            score[i] = torch.sum(
                self.transitions[pad_stop_tags[i, : lens_[i] + 1], pad_start_tags[i, : lens_[i] + 1]]
            ) + torch.sum(feats[i, r, tags[i, : lens_[i]]])
>>>>>>> 89746d16

            if verbose:
                dataloader.set_description(f"Inferencing on batch {batch_no}")

<<<<<<< HEAD
            # stop if all sentences are empty
            if not batch:
                continue
=======
    def _calculate_loss(self, features: torch.Tensor, sentences: List[Sentence]) -> Tuple[torch.Tensor, int]:
>>>>>>> 89746d16

            # get features from forward propagation
            features, gold_labels = self.forward_pass(batch)

<<<<<<< HEAD
            # remove previously predicted labels of this type
            for sentence in batch:
                sentence.remove_labels(label_name)
=======
        tag_list: List = []
        token_count = 0
        for s_id, sentence in enumerate(sentences):
            # get the tags in this sentence
            tag_idx: List[int] = [
                self.tag_dictionary.get_idx_for_item(token.get_tag(self.tag_type).value) for token in sentence
            ]
            token_count += len(tag_idx)
            # add tags as tensor
            tag = torch.tensor(tag_idx, device=flair.device)
            tag_list.append(tag)
>>>>>>> 89746d16

            # if return_loss, get loss value
            if return_loss:
                loss = self._calculate_loss(features, gold_labels)
                overall_loss += loss[0]
                label_count += loss[1]

            # Sort batch in same way as forward propagation
            lengths = torch.LongTensor([len(sentence) for sentence in batch])
            lengths = lengths.sort(dim=0, descending=True)
            batch = [batch[i] for i in lengths.indices]

            if self.use_crf:
                predictions = self.viterbi_decoder.decode(features)
            else:
                predictions = self._standard_inference(features, batch)

            for sentence, labels in zip(batch, predictions):
                for token, label in zip(sentence.tokens, labels):
                    token.add_tag_label(label_name, label)

<<<<<<< HEAD
        store_embeddings(sentences, storage_mode=embedding_storage_mode)
=======
        else:
            score = torch.zeros(1, device=flair.device)
            for sentence_feats, sentence_tags, sentence_length in zip(features, tag_list, lengths):
                sentence_feats = sentence_feats[:sentence_length]
                score += torch.nn.functional.cross_entropy(
                    sentence_feats,
                    sentence_tags,
                    weight=self.loss_weights,
                    reduction="sum",
                )
>>>>>>> 89746d16

        if return_loss:
            return overall_loss, label_count

<<<<<<< HEAD
    def _standard_inference(self, features: torch.tensor, batch: list):
=======
    def _obtain_labels(
        self,
        feature: torch.Tensor,
        batch_sentences: List[Sentence],
        transitions: Optional[np.ndarray],
        get_all_tags: bool,
    ) -> Tuple[List[List[Label]], List[List[List[Label]]]]:
>>>>>>> 89746d16
        """
        Softmax over emission scores from forward propagation.
        :param features: sentence tensor from forward propagation
        :param batch: list of sentence
        """
<<<<<<< HEAD
        softmax_batch = F.softmax(features, dim=1).cpu()
        scores_batch, prediction_batch = torch.max(softmax_batch, dim=1)
        predictions = []
        for sentence in batch:
            scores = scores_batch[:len(sentence)]
            predictions_for_sentence = prediction_batch[:len(sentence)]
            predictions.append(
                [
                    Label(self.tag_dictionary.get_item_for_index(prediction), score.item())
                    for token, score, prediction in zip(sentence, scores, predictions_for_sentence)
                ]
=======

        lengths: List[int] = [len(sentence.tokens) for sentence in batch_sentences]

        tags = []
        all_tags = []
        feature = feature.cpu()
        if self.use_crf:
            feature = feature.numpy()
        else:
            for index, length in enumerate(lengths):
                feature[index, length:] = 0
            softmax_batch = F.softmax(feature, dim=2).cpu()
            scores_batch, prediction_batch = torch.max(softmax_batch, dim=2)
            feature = zip(softmax_batch, scores_batch, prediction_batch)  # type: ignore

        for feats, length in zip(feature, lengths):
            if self.use_crf and transitions is not None:
                confidences, tag_seq, scores = self._viterbi_decode(
                    feats=feats[:length],
                    transitions=transitions,
                    all_scores=get_all_tags,
                )
            else:
                softmax, score, prediction = feats
                confidences = score[:length].tolist()
                tag_seq = prediction[:length].tolist()
                scores = softmax[:length].tolist()

            tags.append(
                [Label(self.tag_dictionary.get_item_for_index(tag), conf) for conf, tag in zip(confidences, tag_seq)]
>>>>>>> 89746d16
            )
            scores_batch = scores_batch[len(sentence):]
            prediction_batch = prediction_batch[len(sentence):]

<<<<<<< HEAD
        return predictions
=======
            if get_all_tags:
                all_tags.append(
                    [
                        [
                            Label(self.tag_dictionary.get_item_for_index(score_id), score)
                            for score_id, score in enumerate(score_dist)
                        ]
                        for score_dist in scores
                    ]
                )
>>>>>>> 89746d16

    def _get_state_dict(self):
        """Returns the state dictionary for this model."""
        model_state = {
            "state_dict": self.state_dict(),
            "embeddings": self.embeddings,
            "hidden_size": self.hidden_size,
            "tag_dictionary": self.tag_dictionary,
            "tag_type": self.tag_type,
            "use_crf": self.use_crf,
            "use_rnn": self.use_rnn,
            "rnn_layers": self.rnn_layers,
            "use_dropout": self.use_dropout,
            "use_word_dropout": self.use_word_dropout,
            "use_locked_dropout": self.use_locked_dropout,
            "rnn_type": self.rnn_type,
            "reproject_embeddings": self.reproject_embeddings,
            "weight_dict": self.weight_dict
        }

        return model_state

    @staticmethod
<<<<<<< HEAD
    def _init_model_with_state_dict(state):
        """Initialize the model from a state dictionary."""
        rnn_type = "LSTM" if "rnn_type" not in state.keys() else state["rnn_type"]
        use_dropout = 0.0 if "use_dropout" not in state.keys() else state["use_dropout"]
        use_word_dropout = 0.0 if "use_word_dropout" not in state.keys() else state["use_word_dropout"]
        use_locked_dropout = 0.0 if "use_locked_dropout" not in state.keys() else state["use_locked_dropout"]
        reproject_embeddings = True if "reproject_embeddings" not in state.keys() else state["reproject_embeddings"]
        weights = None if "weight_dict" not in state.keys() else state["weight_dict"]

        if state["use_crf"]:
            if "transitions" in state["state_dict"]:
                state["state_dict"]["crf.transitions"] = state["state_dict"]["transitions"]
                del state["state_dict"]["transitions"]
            if "linear.weight" in state["state_dict"] and "linear.bias" in state["state_dict"]:
                state["state_dict"]["crf.emission.weight"] = state["state_dict"]["linear.weight"]
                state["state_dict"]["crf.emission.bias"] = state["state_dict"]["linear.bias"]
                del state["state_dict"]["linear.weight"]
                del state["state_dict"]["linear.bias"]

        model = SequenceTagger(
            embeddings=state["embeddings"],
            tag_dictionary=state["tag_dictionary"],
            tag_type=state["tag_type"],
            use_crf=state["use_crf"],
            use_rnn=state["use_rnn"],
            rnn_layers=state["rnn_layers"],
            hidden_size=state["hidden_size"],
            dropout=use_dropout,
            word_dropout=use_word_dropout,
            locked_dropout=use_locked_dropout,
            rnn_type=rnn_type,
            reproject_embeddings=reproject_embeddings,
            loss_weights=weights,
            init_from_state_dict=True
        )

        model.load_state_dict(state["state_dict"])
        return model
=======
    def _softmax(x, axis):
        # reduce raw values to avoid NaN during exp
        x_norm = x - x.max(axis=axis, keepdims=True)
        y = np.exp(x_norm)
        return y / y.sum(axis=axis, keepdims=True)

    def _viterbi_decode(self, feats: np.ndarray, transitions: np.ndarray, all_scores: bool):
        id_start = self.tag_dictionary.get_idx_for_item(START_TAG)
        id_stop = self.tag_dictionary.get_idx_for_item(STOP_TAG)

        backpointers = np.empty(shape=(feats.shape[0], self.tagset_size), dtype=np.int_)
        backscores = np.empty(shape=(feats.shape[0], self.tagset_size), dtype=np.float32)

        init_vvars = np.expand_dims(np.repeat(-10000.0, self.tagset_size), axis=0).astype(np.float32)
        init_vvars[0][id_start] = 0

        forward_var = init_vvars
        for index, feat in enumerate(feats):
            # broadcasting will do the job of reshaping and is more efficient than calling repeat
            next_tag_var = forward_var + transitions
            bptrs_t = next_tag_var.argmax(axis=1)
            viterbivars_t = next_tag_var[np.arange(bptrs_t.shape[0]), bptrs_t]
            forward_var = viterbivars_t + feat
            backscores[index] = forward_var
            forward_var = forward_var[np.newaxis, :]
            backpointers[index] = bptrs_t

        terminal_var = forward_var.squeeze() + transitions[id_stop]
        terminal_var[id_stop] = -10000.0
        terminal_var[id_start] = -10000.0
        best_tag_id = terminal_var.argmax()

        best_path = [best_tag_id]
        for bptrs_t in backpointers[::-1]:
            best_tag_id = bptrs_t[best_tag_id]
            best_path.append(best_tag_id)

        start = best_path.pop()
        assert start == id_start
        best_path.reverse()

        best_scores_softmax = self._softmax(backscores, axis=1)
        best_scores_np = np.max(best_scores_softmax, axis=1)

        # default value
        all_scores_np = np.zeros(0, dtype=np.float64)
        if all_scores:
            all_scores_np = best_scores_softmax
            for index, (tag_id, tag_scores) in enumerate(zip(best_path, all_scores_np)):
                if type(tag_id) != int and tag_id.item() != tag_scores.argmax():
                    swap_index_score = tag_scores.argmax()
                    (all_scores_np[index][tag_id.item()], all_scores_np[index][swap_index_score],) = (
                        all_scores_np[index][swap_index_score],
                        all_scores_np[index][tag_id.item()],
                    )
                elif type(tag_id) == int and tag_id != tag_scores.argmax():
                    swap_index_score = tag_scores.argmax()
                    (all_scores_np[index][tag_id], all_scores_np[index][swap_index_score],) = (
                        all_scores_np[index][swap_index_score],
                        all_scores_np[index][tag_id],
                    )

        return best_scores_np.tolist(), best_path, all_scores_np.tolist()

    def _forward_alg(self, feats, lens_):

        init_alphas = torch.FloatTensor(self.tagset_size).fill_(-10000.0)
        init_alphas[self.tag_dictionary.get_idx_for_item(START_TAG)] = 0.0

        forward_var = torch.zeros(
            feats.shape[0],
            feats.shape[1] + 1,
            feats.shape[2],
            dtype=torch.float,
            device=flair.device,
        )

        forward_var[:, 0, :] = init_alphas[None, :].repeat(feats.shape[0], 1)

        transitions = self.transitions.view(1, self.transitions.shape[0], self.transitions.shape[1]).repeat(
            feats.shape[0], 1, 1
        )

        for i in range(feats.shape[1]):
            emit_score = feats[:, i, :]

            tag_var = (
                emit_score[:, :, None].repeat(1, 1, transitions.shape[2])
                + transitions
                + forward_var[:, i, :][:, :, None].repeat(1, 1, transitions.shape[2]).transpose(2, 1)
            )

            max_tag_var, _ = torch.max(tag_var, dim=2)

            tag_var = tag_var - max_tag_var[:, :, None].repeat(1, 1, transitions.shape[2])

            agg_ = torch.log(torch.sum(torch.exp(tag_var), dim=2))

            cloned = forward_var.clone()
            cloned[:, i + 1, :] = max_tag_var + agg_

            forward_var = cloned

        forward_var = forward_var[range(forward_var.shape[0]), lens_, :]

        terminal_var = forward_var + self.transitions[self.tag_dictionary.get_idx_for_item(STOP_TAG)][None, :].repeat(
            forward_var.shape[0], 1
        )

        alpha = log_sum_exp_batch(terminal_var)

        return alpha

    @staticmethod
    def _filter_empty_sentences(sentences: List[Sentence]) -> List[Sentence]:
        filtered_sentences = [sentence for sentence in sentences if sentence.tokens]
        if len(sentences) != len(filtered_sentences):
            log.warning(f"Ignore {len(sentences) - len(filtered_sentences)} sentence(s) with no tokens.")
        return filtered_sentences

    @staticmethod
    def _filter_empty_string(texts: List[str]) -> List[str]:
        filtered_texts = [text for text in texts if text]
        if len(texts) != len(filtered_texts):
            log.warning(f"Ignore {len(texts) - len(filtered_texts)} string(s) with no tokens.")
        return filtered_texts
>>>>>>> 89746d16

    @staticmethod
    def _fetch_model(model_name) -> str:

        # core Flair models on Huggingface ModelHub
        huggingface_model_map = {
            "ner": "flair/ner-english",
            "ner-fast": "flair/ner-english-fast",
            "ner-ontonotes": "flair/ner-english-ontonotes",
            "ner-ontonotes-fast": "flair/ner-english-ontonotes-fast",
            # Large NER models,
            "ner-large": "flair/ner-english-large",
            "ner-ontonotes-large": "flair/ner-english-ontonotes-large",
            "de-ner-large": "flair/ner-german-large",
            "nl-ner-large": "flair/ner-dutch-large",
            "es-ner-large": "flair/ner-spanish-large",
            # Multilingual NER models
            "ner-multi": "flair/ner-multi",
            "multi-ner": "flair/ner-multi",
            "ner-multi-fast": "flair/ner-multi-fast",
            # English POS models
            "upos": "flair/upos-english",
            "upos-fast": "flair/upos-english-fast",
            "pos": "flair/pos-english",
            "pos-fast": "flair/pos-english-fast",
            # Multilingual POS models
            "pos-multi": "flair/upos-multi",
            "multi-pos": "flair/upos-multi",
            "pos-multi-fast": "flair/upos-multi-fast",
            "multi-pos-fast": "flair/upos-multi-fast",
            # English SRL models
            "frame": "flair/frame-english",
            "frame-fast": "flair/frame-english-fast",
            # English chunking models
            "chunk": "flair/chunk-english",
            "chunk-fast": "flair/chunk-english-fast",
            # Language-specific NER models
            "da-ner": "flair/ner-danish",
            "de-ner": "flair/ner-german",
            "de-ler": "flair/ner-german-legal",
            "de-ner-legal": "flair/ner-german-legal",
            "fr-ner": "flair/ner-french",
            "nl-ner": "flair/ner-dutch",
        }

        hu_path: str = "https://nlp.informatik.hu-berlin.de/resources/models"

        hu_model_map = {
            # English NER models
            "ner": "/".join([hu_path, "ner", "en-ner-conll03-v0.4.pt"]),
            "ner-pooled": "/".join([hu_path, "ner-pooled", "en-ner-conll03-pooled-v0.5.pt"]),
            "ner-fast": "/".join([hu_path, "ner-fast", "en-ner-fast-conll03-v0.4.pt"]),
            "ner-ontonotes": "/".join([hu_path, "ner-ontonotes", "en-ner-ontonotes-v0.4.pt"]),
            "ner-ontonotes-fast": "/".join([hu_path, "ner-ontonotes-fast", "en-ner-ontonotes-fast-v0.4.pt"]),
            # Multilingual NER models
            "ner-multi": "/".join([hu_path, "multi-ner", "quadner-large.pt"]),
            "multi-ner": "/".join([hu_path, "multi-ner", "quadner-large.pt"]),
            "ner-multi-fast": "/".join([hu_path, "multi-ner-fast", "ner-multi-fast.pt"]),
            # English POS models
            "upos": "/".join([hu_path, "upos", "en-pos-ontonotes-v0.4.pt"]),
            "upos-fast": "/".join([hu_path, "upos-fast", "en-upos-ontonotes-fast-v0.4.pt"]),
            "pos": "/".join([hu_path, "pos", "en-pos-ontonotes-v0.5.pt"]),
            "pos-fast": "/".join([hu_path, "pos-fast", "en-pos-ontonotes-fast-v0.5.pt"]),
            # Multilingual POS models
            "pos-multi": "/".join([hu_path, "multi-pos", "pos-multi-v0.1.pt"]),
            "multi-pos": "/".join([hu_path, "multi-pos", "pos-multi-v0.1.pt"]),
            "pos-multi-fast": "/".join([hu_path, "multi-pos-fast", "pos-multi-fast.pt"]),
            "multi-pos-fast": "/".join([hu_path, "multi-pos-fast", "pos-multi-fast.pt"]),
            # English SRL models
            "frame": "/".join([hu_path, "frame", "en-frame-ontonotes-v0.4.pt"]),
            "frame-fast": "/".join([hu_path, "frame-fast", "en-frame-ontonotes-fast-v0.4.pt"]),
            # English chunking models
            "chunk": "/".join([hu_path, "chunk", "en-chunk-conll2000-v0.4.pt"]),
            "chunk-fast": "/".join([hu_path, "chunk-fast", "en-chunk-conll2000-fast-v0.4.pt"]),
            # Danish models
            "da-pos": "/".join([hu_path, "da-pos", "da-pos-v0.1.pt"]),
            "da-ner": "/".join([hu_path, "NER-danish", "da-ner-v0.1.pt"]),
            # German models
            "de-pos": "/".join([hu_path, "de-pos", "de-pos-ud-hdt-v0.5.pt"]),
            "de-pos-tweets": "/".join([hu_path, "de-pos-tweets", "de-pos-twitter-v0.1.pt"]),
            "de-ner": "/".join([hu_path, "de-ner", "de-ner-conll03-v0.4.pt"]),
            "de-ner-germeval": "/".join([hu_path, "de-ner-germeval", "de-ner-germeval-0.4.1.pt"]),
            "de-ler": "/".join([hu_path, "de-ner-legal", "de-ner-legal.pt"]),
            "de-ner-legal": "/".join([hu_path, "de-ner-legal", "de-ner-legal.pt"]),
            # French models
            "fr-ner": "/".join([hu_path, "fr-ner", "fr-ner-wikiner-0.4.pt"]),
            # Dutch models
            "nl-ner": "/".join([hu_path, "nl-ner", "nl-ner-bert-conll02-v0.8.pt"]),
            "nl-ner-rnn": "/".join([hu_path, "nl-ner-rnn", "nl-ner-conll02-v0.5.pt"]),
            # Malayalam models
            "ml-pos": "https://raw.githubusercontent.com/qburst/models-repository/master/FlairMalayalamModels/malayalam-xpos-model.pt",
            "ml-upos": "https://raw.githubusercontent.com/qburst/models-repository/master/FlairMalayalamModels/malayalam-upos-model.pt",
            # Portuguese models
            "pt-pos-clinical": "/".join(
                [
                    hu_path,
                    "pt-pos-clinical",
                    "pucpr-flair-clinical-pos-tagging-best-model.pt",
                ]
            ),
            # Keyphase models
            "keyphrase": "/".join([hu_path, "keyphrase", "keyphrase-en-scibert.pt"]),
            "negation-speculation": "/".join([hu_path, "negation-speculation", "negation-speculation-model.pt"]),
            # Biomedical models
            "hunflair-paper-cellline": "/".join(
                [
                    hu_path,
                    "hunflair_smallish_models",
                    "cellline",
                    "hunflair-celline-v1.0.pt",
                ]
            ),
            "hunflair-paper-chemical": "/".join(
                [
                    hu_path,
                    "hunflair_smallish_models",
                    "chemical",
                    "hunflair-chemical-v1.0.pt",
                ]
            ),
            "hunflair-paper-disease": "/".join(
                [
                    hu_path,
                    "hunflair_smallish_models",
                    "disease",
                    "hunflair-disease-v1.0.pt",
                ]
            ),
            "hunflair-paper-gene": "/".join([hu_path, "hunflair_smallish_models", "gene", "hunflair-gene-v1.0.pt"]),
            "hunflair-paper-species": "/".join(
                [
                    hu_path,
                    "hunflair_smallish_models",
                    "species",
                    "hunflair-species-v1.0.pt",
                ]
            ),
            "hunflair-cellline": "/".join(
                [
                    hu_path,
                    "hunflair_smallish_models",
                    "cellline",
                    "hunflair-celline-v1.0.pt",
                ]
            ),
            "hunflair-chemical": "/".join(
                [
                    hu_path,
                    "hunflair_allcorpus_models",
                    "huner-chemical",
                    "hunflair-chemical-full-v1.0.pt",
                ]
            ),
            "hunflair-disease": "/".join(
                [
                    hu_path,
                    "hunflair_allcorpus_models",
                    "huner-disease",
                    "hunflair-disease-full-v1.0.pt",
                ]
            ),
            "hunflair-gene": "/".join(
                [
                    hu_path,
                    "hunflair_allcorpus_models",
                    "huner-gene",
                    "hunflair-gene-full-v1.0.pt",
                ]
            ),
            "hunflair-species": "/".join(
                [
                    hu_path,
                    "hunflair_allcorpus_models",
                    "huner-species",
                    "hunflair-species-full-v1.1.pt",
                ]
            ),
        }

        cache_dir = Path("models")

        get_from_model_hub = False

        # check if model name is a valid local file
        if Path(model_name).exists():
            model_path = model_name

        # check if model key is remapped to HF key - if so, print out information
        elif model_name in huggingface_model_map:

            # get mapped name
            hf_model_name = huggingface_model_map[model_name]

            # output information
            log.info("-" * 80)
            log.info(
                f"The model key '{model_name}' now maps to 'https://huggingface.co/{hf_model_name}' on the HuggingFace ModelHub"
            )
            log.info(" - The most current version of the model is automatically downloaded from there.")
            if model_name in hu_model_map:
                log.info(
                    " - (you can alternatively manually download the original model at {hu_model_map[model_name]})"
                )
            log.info("-" * 80)

            # use mapped name instead
            model_name = hf_model_name
            get_from_model_hub = True

        # if not, check if model key is remapped to direct download location. If so, download model
        elif model_name in hu_model_map:
            model_path = cached_path(hu_model_map[model_name], cache_dir=cache_dir)

        # special handling for the taggers by the @redewiegergabe project (TODO: move to model hub)
        elif model_name == "de-historic-indirect":
            model_file = flair.cache_root / cache_dir / "indirect" / "final-model.pt"
            if not model_file.exists():
                cached_path(
                    "http://www.redewiedergabe.de/models/indirect.zip",
                    cache_dir=cache_dir,
                )
                unzip_file(
                    flair.cache_root / cache_dir / "indirect.zip",
                    flair.cache_root / cache_dir,
                )
            model_path = str(flair.cache_root / cache_dir / "indirect" / "final-model.pt")

        elif model_name == "de-historic-direct":
            model_file = flair.cache_root / cache_dir / "direct" / "final-model.pt"
            if not model_file.exists():
                cached_path(
                    "http://www.redewiedergabe.de/models/direct.zip",
                    cache_dir=cache_dir,
                )
                unzip_file(
                    flair.cache_root / cache_dir / "direct.zip",
                    flair.cache_root / cache_dir,
                )
            model_path = str(flair.cache_root / cache_dir / "direct" / "final-model.pt")

        elif model_name == "de-historic-reported":
            model_file = flair.cache_root / cache_dir / "reported" / "final-model.pt"
            if not model_file.exists():
                cached_path(
                    "http://www.redewiedergabe.de/models/reported.zip",
                    cache_dir=cache_dir,
                )
                unzip_file(
                    flair.cache_root / cache_dir / "reported.zip",
                    flair.cache_root / cache_dir,
                )
            model_path = str(flair.cache_root / cache_dir / "reported" / "final-model.pt")

        elif model_name == "de-historic-free-indirect":
            model_file = flair.cache_root / cache_dir / "freeIndirect" / "final-model.pt"
            if not model_file.exists():
                cached_path(
                    "http://www.redewiedergabe.de/models/freeIndirect.zip",
                    cache_dir=cache_dir,
                )
                unzip_file(
                    flair.cache_root / cache_dir / "freeIndirect.zip",
                    flair.cache_root / cache_dir,
                )
            model_path = str(flair.cache_root / cache_dir / "freeIndirect" / "final-model.pt")

        # for all other cases (not local file or special download location), use HF model hub
        else:
            get_from_model_hub = True

        # if not a local file, get from model hub
        if get_from_model_hub:
            hf_model_name = "pytorch_model.bin"
            revision = "main"

            if "@" in model_name:
                model_name_split = model_name.split("@")
                revision = model_name_split[-1]
                model_name = model_name_split[0]

            # use model name as subfolder
            if "/" in model_name:
                model_folder = model_name.split("/", maxsplit=1)[1]
            else:
                model_folder = model_name

            # Lazy import
            from huggingface_hub import cached_download, hf_hub_url

            url = hf_hub_url(model_name, revision=revision, filename=hf_model_name)

            try:
                model_path = cached_download(
                    url=url,
                    library_name="flair",
                    library_version=flair.__version__,
                    cache_dir=flair.cache_root / "models" / model_folder,
                )
            except HTTPError:
                # output information
                log.error("-" * 80)
                log.error(
                    f"ACHTUNG: The key '{model_name}' was neither found on the ModelHub nor is this a valid path to a file on your system!"
                )
                # log.error(f" - Error message: {e}")
                log.error(" -> Please check https://huggingface.co/models?filter=flair for all available models.")
                log.error(" -> Alternatively, point to a model file on your local drive.")
                log.error("-" * 80)
                Path(flair.cache_root / "models" / model_folder).rmdir()  # remove folder again if not valid

        return model_path

<<<<<<< HEAD
    @staticmethod
    def _filter_empty_sentences(sentences: List[Sentence]) -> List[Sentence]:
        filtered_sentences = [sentence for sentence in sentences if sentence.tokens]
        if len(sentences) != len(filtered_sentences):
            log.warning(
                f"Ignore {len(sentences) - len(filtered_sentences)} sentence(s) with no tokens."
            )
        return filtered_sentences
=======
    def get_transition_matrix(self):
        data = []
        for to_idx, row in enumerate(self.transitions):
            for from_idx, column in enumerate(row):
                row = [
                    self.tag_dictionary.get_item_for_index(from_idx),
                    self.tag_dictionary.get_item_for_index(to_idx),
                    column.item(),
                ]
                data.append(row)
            data.append(["----"])
        print(tabulate(data, headers=["FROM", "TO", "SCORE"]))

    def __str__(self):
        return (
            super(flair.nn.Model, self).__str__().rstrip(")")
            + f"  (beta): {self.beta}\n"
            + f"  (weights): {self.weight_dict}\n"
            + f"  (weight_tensor) {self.loss_weights}\n)"
        )

    @property
    def label_type(self):
        return self.tag_type
>>>>>>> 89746d16

    def _print_predictions(self, batch, gold_label_type):
        lines = []
        for datapoint in batch:
            # all labels default to "O"
            for token in datapoint:
                token.set_label("gold_bio", "O")
                token.set_label("predicted_bio", "O")

            # set gold token-level
            for gold_label in datapoint.get_labels(gold_label_type):
                gold_label: SpanLabel = gold_label
                prefix = "B-"
                for token in gold_label.span:
                    token.set_label("gold_bio", prefix + gold_label.value)
                    prefix = "I-"

            # set predicted token-level
            for predicted_label in datapoint.get_labels("predicted"):
                predicted_label: SpanLabel = predicted_label
                prefix = "B-"
                for token in predicted_label.span:
                    token.set_label("predicted_bio", prefix + predicted_label.value)
                    prefix = "I-"

            # now print labels in CoNLL format
            for token in datapoint:
                eval_line = (
                    f"{token.text} " f"{token.get_tag('gold_bio').value} " f"{token.get_tag('predicted_bio').value}\n"
                )
                lines.append(eval_line)
            lines.append("\n")
        return lines


class MultiTagger:
    def __init__(self, name_to_tagger: Dict[str, SequenceTagger]):
        super().__init__()
        self.name_to_tagger = name_to_tagger

    def predict(
<<<<<<< HEAD
            self,
            sentences: Union[List[Sentence], Sentence],
            return_loss: bool = False,
=======
        self,
        sentences: Union[List[Sentence], Sentence],
        mini_batch_size=32,
        all_tag_prob: bool = False,
        verbose: bool = False,
        return_loss: bool = False,
>>>>>>> 89746d16
    ):
        """
        Predict sequence tags for Named Entity Recognition task
        :param sentences: a Sentence or a List of Sentence
        :param mini_batch_size: size of the minibatch, usually bigger is more rapid but consume more memory,
        up to a point when it has no more effect.
        :param all_tag_prob: True to compute the score for each tag on each token,
        otherwise only the score of the best tag is returned
        :param verbose: set to True to display a progress bar
        :param return_loss: set to True to return loss
        """
        if any(["hunflair" in name for name in self.name_to_tagger.keys()]):
            if "spacy" not in sys.modules:
                logging.warn(
                    "We recommend to use SciSpaCy for tokenization and sentence splitting "
                    "if HunFlair is applied to biomedical text, e.g.\n\n"
                    "from flair.tokenization import SciSpacySentenceSplitter\n"
                    "sentence = Sentence('Your biomed text', use_tokenizer=SciSpacySentenceSplitter())\n"
                )

        if isinstance(sentences, Sentence):
            sentences = [sentences]
        for name, tagger in self.name_to_tagger.items():
            tagger.predict(
                sentences=sentences,
                label_name=name,
                return_loss=return_loss,
                embedding_storage_mode="cpu",
            )

        # clear embeddings after predicting
        for sentence in sentences:
            sentence.clear_embeddings()

    @classmethod
    def load(cls, model_names: Union[List[str], str]):
        if model_names == "hunflair-paper":
            model_names = [
                "hunflair-paper-cellline",
                "hunflair-paper-chemical",
                "hunflair-paper-disease",
                "hunflair-paper-gene",
                "hunflair-paper-species",
            ]
        elif model_names == "hunflair" or model_names == "bioner":
            model_names = [
                "hunflair-cellline",
                "hunflair-chemical",
                "hunflair-disease",
                "hunflair-gene",
                "hunflair-species",
            ]
        elif isinstance(model_names, str):
            model_names = [model_names]

        taggers = {}
        models: List[SequenceTagger] = []

        # load each model
        for model_name in model_names:

            model = SequenceTagger.load(model_name)

            # check if the same embeddings were already loaded previously
            # if the model uses StackedEmbedding, make a new stack with previous objects
            if type(model.embeddings) == StackedEmbeddings:

                # sort embeddings by key alphabetically
                new_stack = []
                d = model.embeddings.get_named_embeddings_dict()
                import collections

                od = collections.OrderedDict(sorted(d.items()))

                for k, embedding in od.items():

                    # check previous embeddings and add if found
                    embedding_found = False
                    for previous_model in models:

                        # only re-use static embeddings
                        if not embedding.static_embeddings:
                            continue

                        if embedding.name in previous_model.embeddings.get_named_embeddings_dict():
                            previous_embedding = previous_model.embeddings.get_named_embeddings_dict()[embedding.name]
                            previous_embedding.name = previous_embedding.name[2:]
                            new_stack.append(previous_embedding)
                            embedding_found = True
                            break

                    # if not found, use existing embedding
                    if not embedding_found:
                        embedding.name = embedding.name[2:]
                        new_stack.append(embedding)

                # initialize new stack
                model.embeddings = None
                model.embeddings = StackedEmbeddings(new_stack)

            else:
                # of the model uses regular embedding, re-load if previous version found
                if not model.embeddings.static_embeddings:

                    for previous_model in models:
                        if model.embeddings.name in previous_model.embeddings.get_named_embeddings_dict():
                            previous_embedding = previous_model.embeddings.get_named_embeddings_dict()[
                                model.embeddings.name
                            ]
                            if not previous_embedding.static_embeddings:
                                model.embeddings = previous_embedding
                                break

            taggers[model_name] = model
            models.append(model)

        return cls(taggers)<|MERGE_RESOLUTION|>--- conflicted
+++ resolved
@@ -1,13 +1,8 @@
 import logging
 import sys
 from pathlib import Path
-<<<<<<< HEAD
-from typing import Optional, Dict, Union, List, Tuple
+from typing import Dict, List, Optional, Tuple, Union
 from urllib.error import HTTPError
-=======
-from typing import Dict, List, Optional, Tuple, Union
-from warnings import warn
->>>>>>> 89746d16
 
 import torch
 import torch.nn
@@ -16,104 +11,39 @@
 from tqdm import tqdm
 
 import flair.nn
-<<<<<<< HEAD
-from flair.data import Sentence, Dictionary, Label, DataPoint
+from flair.data import DataPoint, Dictionary, Label, Sentence
 from flair.datasets import DataLoader, SentenceDataset
-from flair.embeddings import TokenEmbeddings, StackedEmbeddings
-=======
-from flair.data import Dictionary, Label, Sentence, SpanLabel
-from flair.datasets import DataLoader, FlairDatapointDataset
 from flair.embeddings import StackedEmbeddings, TokenEmbeddings
->>>>>>> 89746d16
 from flair.file_utils import cached_path, unzip_file
 from flair.training_utils import store_embeddings
+
 from .sequence_tagger_utils.crf import CRF
-from .sequence_tagger_utils.viterbi import ViterbiLoss, ViterbiDecoder
+from .sequence_tagger_utils.viterbi import ViterbiDecoder, ViterbiLoss
 
 log = logging.getLogger("flair")
 
 
 class SequenceTagger(flair.nn.DefaultClassifier):
-
-<<<<<<< HEAD
-    def __init__(
-            self,
-            embeddings: TokenEmbeddings,
-            tag_dictionary: Dictionary,
-            tag_type: str,
-            use_rnn: bool = True,
-            rnn: Optional[torch.nn.Module] = None,
-            rnn_type: str = "LSTM",
-            hidden_size: int = 256,
-            rnn_layers: int = 1,
-            bidirectional: bool = True,
-            use_crf: bool = True,
-            reproject_embeddings: bool = True,
-            dropout: float = 0.0,
-            word_dropout: float = 0.0,
-            locked_dropout: float = 0.5,
-            train_initial_hidden_state: bool = False,
-            beta: float = 1.0,
-            loss_weights: Dict[str, float] = None,
-            init_from_state_dict: bool = False
-=======
-def to_scalar(var):
-    return var.view(-1).detach().tolist()[0]
-
-
-def argmax(vec):
-    _, idx = torch.max(vec, 1)
-    return to_scalar(idx)
-
-
-def log_sum_exp(vec):
-    max_score = vec[0, argmax(vec)]
-    max_score_broadcast = max_score.view(1, -1).expand(1, vec.size()[1])
-    return max_score + torch.log(torch.sum(torch.exp(vec - max_score_broadcast)))
-
-
-def argmax_batch(vecs):
-    _, idx = torch.max(vecs, 1)
-    return idx
-
-
-def log_sum_exp_batch(vecs):
-    maxi = torch.max(vecs, 1)[0]
-    maxi_bc = maxi[:, None].repeat(1, vecs.shape[1])
-    recti_ = torch.log(torch.sum(torch.exp(vecs - maxi_bc), 1))
-    return maxi + recti_
-
-
-def pad_tensors(tensor_list):
-    ml = max([x.shape[0] for x in tensor_list])
-    shape = [len(tensor_list), ml] + list(tensor_list[0].shape[1:])
-    template = torch.zeros(*shape, dtype=torch.long, device=flair.device)
-    lens_ = [x.shape[0] for x in tensor_list]
-    for i, tensor in enumerate(tensor_list):
-        template[i, : lens_[i]] = tensor
-
-    return template, lens_
-
-
-class SequenceTagger(flair.nn.Classifier[Sentence]):
     def __init__(
         self,
-        hidden_size: int,
         embeddings: TokenEmbeddings,
         tag_dictionary: Dictionary,
         tag_type: str,
+        use_rnn: bool = True,
+        rnn: Optional[torch.nn.Module] = None,
+        rnn_type: str = "LSTM",
+        hidden_size: int = 256,
+        rnn_layers: int = 1,
+        bidirectional: bool = True,
         use_crf: bool = True,
-        use_rnn: bool = True,
-        rnn_layers: int = 1,
+        reproject_embeddings: bool = True,
         dropout: float = 0.0,
-        word_dropout: float = 0.05,
+        word_dropout: float = 0.0,
         locked_dropout: float = 0.5,
-        reproject_embeddings: Union[bool, int] = True,
         train_initial_hidden_state: bool = False,
-        rnn_type: str = "LSTM",
         beta: float = 1.0,
         loss_weights: Dict[str, float] = None,
->>>>>>> 89746d16
+        init_from_state_dict: bool = False,
     ):
         """
         Sequence Tagger class for predicting labels for single tokens. Can be parameterized by several attributes.
@@ -152,20 +82,9 @@
 
         # ----- Initial loss weights parameters -----
         self.weight_dict = loss_weights
-<<<<<<< HEAD
-        self.loss_weights = self._init_loss_weights(loss_weights) if loss_weights else None
-=======
-        # Initialize the weight tensor
-        if loss_weights is not None:
-            n_classes = len(self.tag_dictionary)
-            weight_list = [1.0 for i in range(n_classes)]
-            for i, tag in enumerate(self.tag_dictionary.get_items()):
-                if tag in loss_weights.keys():
-                    weight_list[i] = loss_weights[tag]
-            self.loss_weights: Optional[torch.Tensor] = torch.FloatTensor(weight_list).to(flair.device)
-        else:
-            self.loss_weights = None
->>>>>>> 89746d16
+        self.loss_weights = (
+            self._init_loss_weights(loss_weights) if loss_weights else None
+        )
 
         # ----- RNN specific parameters -----
         self.use_rnn = use_rnn
@@ -178,7 +97,11 @@
         self.use_crf = use_crf
         # Previously trained models have been trained without an explicit CRF, thus it is required to check
         # whether we are loading a model from state dict in order to skip or add START and STOP token
-        if use_crf and not init_from_state_dict and not self.tag_dictionary.start_stop_tags_are_set():
+        if (
+            use_crf
+            and not init_from_state_dict
+            and not self.tag_dictionary.start_stop_tags_are_set()
+        ):
             self.tag_dictionary.set_start_stop_tags()
             self.tagset_size += 2
 
@@ -206,85 +129,49 @@
         # ----- RNN layer -----
         if use_rnn:
             # If shared RNN provided, else create one for model
-            self.rnn = rnn if rnn else self.RNN(rnn_type,
-                                                rnn_layers,
-                                                hidden_size,
-                                                bidirectional,
-                                                rnn_input_dim=embedding_dim)
-
-<<<<<<< HEAD
-=======
-        self.train_initial_hidden_state = train_initial_hidden_state
-        self.bidirectional = True
-        self.rnn_type = rnn_type
-
-        if self.weight_dict and self.use_crf:
-            log.warning("Specified class weights will not take effect when using CRF")
-
-        # bidirectional LSTM on top of embedding layer
-        if self.use_rnn:
->>>>>>> 89746d16
+            self.rnn = (
+                rnn
+                if rnn
+                else self.RNN(
+                    rnn_type,
+                    rnn_layers,
+                    hidden_size,
+                    bidirectional,
+                    rnn_input_dim=embedding_dim,
+                )
+            )
+
             num_directions = 2 if self.bidirectional else 1
             hidden_output_dim = self.rnn.hidden_size * num_directions
 
             # Whether to train initial hidden state
             self.train_initial_hidden_state = train_initial_hidden_state
             if self.train_initial_hidden_state:
-                self.hs_initializer, self.lstm_init_h, self.lstm_init_c = self._init_initial_hidden_state(
-                    num_directions)
-
-<<<<<<< HEAD
+                (
+                    self.hs_initializer,
+                    self.lstm_init_h,
+                    self.lstm_init_c,
+                ) = self._init_initial_hidden_state(num_directions)
+
         else:
             self.linear = torch.nn.Linear(embedding_dim, embedding_dim)
             hidden_output_dim = embedding_dim
 
         # ----- CRF / Linear layer -----
         if use_crf:
-            self.crf = CRF(hidden_output_dim, self.tag_dictionary, self.tagset_size, init_from_state_dict)
+            self.crf = CRF(
+                hidden_output_dim,
+                self.tag_dictionary,
+                self.tagset_size,
+                init_from_state_dict,
+            )
             self.loss_function = ViterbiLoss(tag_dictionary)
             self.viterbi_decoder = ViterbiDecoder(tag_dictionary)
         else:
             self.linear2tag = torch.nn.Linear(hidden_output_dim, self.tagset_size)
-            self.loss_function = torch.nn.CrossEntropyLoss(weight=self.loss_weights, reduction="sum")
-=======
-                self.rnn = getattr(torch.nn, self.rnn_type)(
-                    rnn_input_dim,
-                    hidden_size,
-                    num_layers=self.nlayers,
-                    dropout=0.0 if self.nlayers == 1 else 0.5,
-                    bidirectional=True,
-                    batch_first=True,
-                )
-                # Create initial hidden state and initialize it
-                if self.train_initial_hidden_state:
-                    self.hs_initializer = torch.nn.init.xavier_normal_
-
-                    self.lstm_init_h = Parameter(
-                        torch.randn(self.nlayers * num_directions, self.hidden_size),
-                        requires_grad=True,
-                    )
-
-                    self.lstm_init_c = Parameter(
-                        torch.randn(self.nlayers * num_directions, self.hidden_size),
-                        requires_grad=True,
-                    )
-
-                    # TODO: Decide how to initialize the hidden state variables
-                    # self.hs_initializer(self.lstm_init_h)
-                    # self.hs_initializer(self.lstm_init_c)
-
-            # final linear map to tag space
-            self.linear = torch.nn.Linear(hidden_size * num_directions, len(tag_dictionary))
-        else:
-            self.linear = torch.nn.Linear(rnn_input_dim, len(tag_dictionary))
-
-        if self.use_crf:
-            self.transitions = torch.nn.Parameter(torch.randn(self.tagset_size, self.tagset_size))
-
-            self.transitions.detach()[self.tag_dictionary.get_idx_for_item(START_TAG), :] = -10000
-
-            self.transitions.detach()[:, self.tag_dictionary.get_idx_for_item(STOP_TAG)] = -10000
->>>>>>> 89746d16
+            self.loss_function = torch.nn.CrossEntropyLoss(
+                weight=self.loss_weights, reduction="sum"
+            )
 
         self.to(flair.device)
 
@@ -298,14 +185,13 @@
         :param loss_weights: dictionary - contains loss weights
         """
         n_classes = len(self.label_dictionary)
-        weight_list = [1. for _ in range(n_classes)]
+        weight_list = [1.0 for _ in range(n_classes)]
         for i, tag in enumerate(self.label_dictionary.get_items()):
             if tag in loss_weights.keys():
                 weight_list[i] = loss_weights[tag]
 
         return torch.tensor(weight_list).to(flair.device)
 
-<<<<<<< HEAD
     def _init_initial_hidden_state(self, num_directions: int):
         """
         Intializes hidden states given the number of directions in RNN.
@@ -315,39 +201,22 @@
         lstm_init_h = torch.nn.Parameter(
             torch.randn(self.nlayers * num_directions, self.hidden_size),
             requires_grad=True,
-=======
-        train_initial_hidden_state = (
-            False if "train_initial_hidden_state" not in state.keys() else state["train_initial_hidden_state"]
->>>>>>> 89746d16
         )
         lstm_init_c = torch.nn.Parameter(
             torch.randn(self.nlayers * num_directions, self.hidden_size),
             requires_grad=True,
         )
 
-<<<<<<< HEAD
         return hs_initializer, lstm_init_h, lstm_init_c
 
     @staticmethod
     def RNN(
-            rnn_type: str,
-            rnn_layers: int,
-            hidden_size: int,
-            bidirectional: bool,
-            rnn_input_dim: int
+        rnn_type: str,
+        rnn_layers: int,
+        hidden_size: int,
+        bidirectional: bool,
+        rnn_input_dim: int,
     ) -> torch.nn.Module:
-=======
-    def predict(
-        self,
-        sentences: Union[List[Sentence], Sentence],
-        mini_batch_size=32,
-        all_tag_prob: bool = False,
-        verbose: bool = False,
-        label_name: Optional[str] = None,
-        return_loss=False,
-        embedding_storage_mode="none",
-    ):
->>>>>>> 89746d16
         """
         Static wrapper function returning an RNN instance from PyTorch
         :param rnn_type: Type of RNN from torch.nn
@@ -356,7 +225,6 @@
         :param bidirectional: If True, RNN cell is bidirectional
         :param rnn_input_dim: Input dimension to RNN cell
         """
-<<<<<<< HEAD
         if rnn_type in ["LSTM", "GRU", "RNN"]:
             RNN = getattr(torch.nn, rnn_type)(
                 rnn_input_dim,
@@ -367,56 +235,21 @@
                 batch_first=True,
             )
         else:
-            raise Exception(f"Unknown RNN type: {rnn_type}. Please use either LSTM, GRU or RNN.")
+            raise Exception(
+                f"Unknown RNN type: {rnn_type}. Please use either LSTM, GRU or RNN."
+            )
 
         return RNN
 
-    def forward_pass(self,
-                     sentences: Union[List[Sentence], Sentence],
-                     **kwargs
-                     ) -> tuple:
+    def forward_pass(
+        self, sentences: Union[List[Sentence], Sentence], **kwargs
+    ) -> tuple:
         """
         Forward propagation through network. Returns gold labels of batch in addition.
         :param sentences: Batch of current sentences
         """
 
         self.embeddings.embed(sentences)
-=======
-        if label_name is None:
-            label_name = self.tag_type
-
-        with torch.no_grad():
-            if not sentences:
-                return sentences
-
-            if not isinstance(sentences, list):
-                sentences = [sentences]
-
-            reordered_sentences: List[Union[Sentence, str]] = sorted(sentences, key=lambda s: len(s), reverse=True)
-
-            dataloader = DataLoader(
-                dataset=FlairDatapointDataset(reordered_sentences),
-                batch_size=mini_batch_size,
-            )
-
-            if self.use_crf:
-                transitions = self.transitions.detach().cpu().numpy()
-            else:
-                transitions = None
-
-            # progress bar for verbosity
-            if verbose:
-                dataloader = tqdm(dataloader, desc="Batch inverence")
-
-            overall_loss = torch.zeros(1, device=flair.device)
-            overall_count = 0
-            for batch in dataloader:
-
-                batch = self._filter_empty_sentences(batch)
-                # stop if all sentences are empty
-                if not batch:
-                    continue
->>>>>>> 89746d16
 
         # make a zero-padded tensor for the whole sentence
         lengths, sentence_tensor = self._make_padded_tensor_for_batch(sentences)
@@ -438,9 +271,13 @@
             sentence_tensor = self.embedding2nn(sentence_tensor)
 
         if self.use_rnn:
-            packed = pack_padded_sequence(sentence_tensor, lengths.values, batch_first=True, enforce_sorted=False)
+            packed = pack_padded_sequence(
+                sentence_tensor, lengths.values, batch_first=True, enforce_sorted=False
+            )
             rnn_output, hidden = self.rnn(packed)
-            sentence_tensor, output_lengths = pad_packed_sequence(rnn_output, batch_first=True)
+            sentence_tensor, output_lengths = pad_packed_sequence(
+                rnn_output, batch_first=True
+            )
         else:
             sentence_tensor = self.linear(sentence_tensor)
 
@@ -449,7 +286,6 @@
         if self.use_locked_dropout:
             sentence_tensor = self.locked_dropout(sentence_tensor)
 
-<<<<<<< HEAD
         # Depending on whether we are using CRF or a linear layer, scores is either:
         # -- A tensor of shape (batch size, sequence length, tagset size, tagset size) for CRF
         # -- A tensor of shape (aggregated sequence length for all sentences in batch, tagset size) for linear layer
@@ -459,20 +295,14 @@
         else:
             features = self.linear2tag(sentence_tensor)
             scores = self._get_scores_from_features(features, lengths)
-=======
-    def forward_loss(self, data_points: Union[List[Sentence], Sentence]) -> Tuple[torch.Tensor, int]:
-        if not isinstance(data_points, list):
-            data_points = [data_points]
-
-        features = self.forward(data_points)
-        return self._calculate_loss(features, data_points)
->>>>>>> 89746d16
 
         gold_labels = self._get_gold_labels(sentences)
 
         return scores, gold_labels
 
-    def _make_padded_tensor_for_batch(self, sentences: List[Sentence]) -> Tuple[torch.Tensor, torch.Tensor]:
+    def _make_padded_tensor_for_batch(
+        self, sentences: List[Sentence]
+    ) -> Tuple[torch.Tensor, torch.Tensor]:
         names = self.embeddings.get_names()
         lengths: List[int] = [len(sentence.tokens) for sentence in sentences]
         longest_token_sequence_in_batch: int = max(lengths)
@@ -483,11 +313,15 @@
         )
         all_embs = list()
         for sentence in sentences:
-            all_embs += [emb for token in sentence for emb in token.get_each_embedding(names)]
+            all_embs += [
+                emb for token in sentence for emb in token.get_each_embedding(names)
+            ]
             nb_padding_tokens = longest_token_sequence_in_batch - len(sentence)
 
             if nb_padding_tokens > 0:
-                t = pre_allocated_zero_tensor[: self.embeddings.embedding_length * nb_padding_tokens]
+                t = pre_allocated_zero_tensor[
+                    : self.embeddings.embedding_length * nb_padding_tokens
+                ]
                 all_embs.append(t)
         sentence_tensor = torch.cat(all_embs).view(
             [
@@ -499,7 +333,6 @@
         lengths: torch.Tensor = torch.tensor(lengths, dtype=torch.long)
         return lengths, sentence_tensor
 
-<<<<<<< HEAD
     @staticmethod
     def _get_scores_from_features(features: torch.tensor, lengths: torch.tensor):
         """
@@ -512,48 +345,6 @@
         for feat, length in zip(features, lengths.values):
             features_formatted.append(feat[:length])
         scores = torch.cat(features_formatted)
-=======
-        # --------------------------------------------------------------------
-        # FF PART
-        # --------------------------------------------------------------------
-        if self.use_dropout > 0.0:
-            sentence_tensor = self.dropout(sentence_tensor)
-        if self.use_word_dropout > 0.0:
-            sentence_tensor = self.word_dropout(sentence_tensor)
-        if self.use_locked_dropout > 0.0:
-            sentence_tensor = self.locked_dropout(sentence_tensor)
-
-        if self.reproject_embeddings:
-            sentence_tensor = self.embedding2nn(sentence_tensor)
-
-        if self.use_rnn:
-            packed = torch.nn.utils.rnn.pack_padded_sequence(
-                sentence_tensor,
-                torch.tensor(lengths),
-                enforce_sorted=False,
-                batch_first=True,
-            )
-
-            # if initial hidden state is trainable, use this state
-            if self.train_initial_hidden_state:
-                initial_hidden_state = [
-                    self.lstm_init_h.unsqueeze(1).repeat(1, len(sentences), 1),
-                    self.lstm_init_c.unsqueeze(1).repeat(1, len(sentences), 1),
-                ]
-                rnn_output, hidden = self.rnn(packed, initial_hidden_state)
-            else:
-                rnn_output, hidden = self.rnn(packed)
-
-            sentence_tensor, output_lengths = torch.nn.utils.rnn.pad_packed_sequence(rnn_output, batch_first=True)
-
-            if self.use_dropout > 0.0:
-                sentence_tensor = self.dropout(sentence_tensor)
-            # word dropout only before LSTM - TODO: more experimentation needed
-            # if self.use_word_dropout > 0.0:
-            #     sentence_tensor = self.word_dropout(sentence_tensor)
-            if self.use_locked_dropout > 0.0:
-                sentence_tensor = self.locked_dropout(sentence_tensor)
->>>>>>> 89746d16
 
         return scores
 
@@ -563,21 +354,23 @@
         :param sentences: List of sentences in batch
         """
         tokens_per_sentence = [[token for token in sentence] for sentence in sentences]
-        labels = [[[token.get_tag(self.label_type).value] for token in sentence] for sentence in tokens_per_sentence]
+        labels = [
+            [[token.get_tag(self.label_type).value] for token in sentence]
+            for sentence in tokens_per_sentence
+        ]
         labels = [token for sentence in labels for token in sentence]
 
         return labels
 
-<<<<<<< HEAD
     def predict(
-            self,
-            sentences: Union[List[Sentence], Sentence],
-            mini_batch_size: int = 32,
-            return_probabilities_for_all_classes: bool = False,
-            verbose: bool = False,
-            label_name: Optional[str] = None,
-            return_loss=False,
-            embedding_storage_mode="none"
+        self,
+        sentences: Union[List[Sentence], Sentence],
+        mini_batch_size: int = 32,
+        return_probabilities_for_all_classes: bool = False,
+        verbose: bool = False,
+        label_name: Optional[str] = None,
+        return_loss=False,
+        embedding_storage_mode="none",
     ):
         """
         Predicts labels for current batch with CRF or Softmax.
@@ -595,29 +388,19 @@
         with torch.no_grad():
             if not sentences:
                 return sentences
-=======
-        start = torch.tensor([self.tag_dictionary.get_idx_for_item(START_TAG)], device=flair.device)
-        start = start[None, :].repeat(tags.shape[0], 1)
-
-        stop = torch.tensor([self.tag_dictionary.get_idx_for_item(STOP_TAG)], device=flair.device)
-        stop = stop[None, :].repeat(tags.shape[0], 1)
->>>>>>> 89746d16
 
         if isinstance(sentences, DataPoint):
             sentences = [sentences]
 
-<<<<<<< HEAD
         # filter empty sentences
         if isinstance(sentences[0], DataPoint):
             sentences = [sentence for sentence in sentences if len(sentence) > 0]
         if len(sentences) == 0:
             return sentences
-=======
-        for i in range(len(lens_)):
-            pad_stop_tags[i, lens_[i] :] = self.tag_dictionary.get_idx_for_item(STOP_TAG)
->>>>>>> 89746d16
-
-        dataloader = DataLoader(dataset=SentenceDataset(sentences), batch_size=mini_batch_size)
+
+        dataloader = DataLoader(
+            dataset=SentenceDataset(sentences), batch_size=mini_batch_size
+        )
         # progress bar for verbosity
         if verbose:
             dataloader = tqdm(dataloader)
@@ -627,45 +410,21 @@
         label_count = 0
         for batch in dataloader:
 
-<<<<<<< HEAD
             batch_no += 1
-=======
-            score[i] = torch.sum(
-                self.transitions[pad_stop_tags[i, : lens_[i] + 1], pad_start_tags[i, : lens_[i] + 1]]
-            ) + torch.sum(feats[i, r, tags[i, : lens_[i]]])
->>>>>>> 89746d16
 
             if verbose:
                 dataloader.set_description(f"Inferencing on batch {batch_no}")
 
-<<<<<<< HEAD
             # stop if all sentences are empty
             if not batch:
                 continue
-=======
-    def _calculate_loss(self, features: torch.Tensor, sentences: List[Sentence]) -> Tuple[torch.Tensor, int]:
->>>>>>> 89746d16
 
             # get features from forward propagation
             features, gold_labels = self.forward_pass(batch)
 
-<<<<<<< HEAD
             # remove previously predicted labels of this type
             for sentence in batch:
                 sentence.remove_labels(label_name)
-=======
-        tag_list: List = []
-        token_count = 0
-        for s_id, sentence in enumerate(sentences):
-            # get the tags in this sentence
-            tag_idx: List[int] = [
-                self.tag_dictionary.get_idx_for_item(token.get_tag(self.tag_type).value) for token in sentence
-            ]
-            token_count += len(tag_idx)
-            # add tags as tensor
-            tag = torch.tensor(tag_idx, device=flair.device)
-            tag_list.append(tag)
->>>>>>> 89746d16
 
             # if return_loss, get loss value
             if return_loss:
@@ -687,102 +446,37 @@
                 for token, label in zip(sentence.tokens, labels):
                     token.add_tag_label(label_name, label)
 
-<<<<<<< HEAD
         store_embeddings(sentences, storage_mode=embedding_storage_mode)
-=======
-        else:
-            score = torch.zeros(1, device=flair.device)
-            for sentence_feats, sentence_tags, sentence_length in zip(features, tag_list, lengths):
-                sentence_feats = sentence_feats[:sentence_length]
-                score += torch.nn.functional.cross_entropy(
-                    sentence_feats,
-                    sentence_tags,
-                    weight=self.loss_weights,
-                    reduction="sum",
-                )
->>>>>>> 89746d16
 
         if return_loss:
             return overall_loss, label_count
 
-<<<<<<< HEAD
     def _standard_inference(self, features: torch.tensor, batch: list):
-=======
-    def _obtain_labels(
-        self,
-        feature: torch.Tensor,
-        batch_sentences: List[Sentence],
-        transitions: Optional[np.ndarray],
-        get_all_tags: bool,
-    ) -> Tuple[List[List[Label]], List[List[List[Label]]]]:
->>>>>>> 89746d16
         """
         Softmax over emission scores from forward propagation.
         :param features: sentence tensor from forward propagation
         :param batch: list of sentence
         """
-<<<<<<< HEAD
         softmax_batch = F.softmax(features, dim=1).cpu()
         scores_batch, prediction_batch = torch.max(softmax_batch, dim=1)
         predictions = []
         for sentence in batch:
-            scores = scores_batch[:len(sentence)]
-            predictions_for_sentence = prediction_batch[:len(sentence)]
+            scores = scores_batch[: len(sentence)]
+            predictions_for_sentence = prediction_batch[: len(sentence)]
             predictions.append(
                 [
-                    Label(self.tag_dictionary.get_item_for_index(prediction), score.item())
-                    for token, score, prediction in zip(sentence, scores, predictions_for_sentence)
-                ]
-=======
-
-        lengths: List[int] = [len(sentence.tokens) for sentence in batch_sentences]
-
-        tags = []
-        all_tags = []
-        feature = feature.cpu()
-        if self.use_crf:
-            feature = feature.numpy()
-        else:
-            for index, length in enumerate(lengths):
-                feature[index, length:] = 0
-            softmax_batch = F.softmax(feature, dim=2).cpu()
-            scores_batch, prediction_batch = torch.max(softmax_batch, dim=2)
-            feature = zip(softmax_batch, scores_batch, prediction_batch)  # type: ignore
-
-        for feats, length in zip(feature, lengths):
-            if self.use_crf and transitions is not None:
-                confidences, tag_seq, scores = self._viterbi_decode(
-                    feats=feats[:length],
-                    transitions=transitions,
-                    all_scores=get_all_tags,
-                )
-            else:
-                softmax, score, prediction = feats
-                confidences = score[:length].tolist()
-                tag_seq = prediction[:length].tolist()
-                scores = softmax[:length].tolist()
-
-            tags.append(
-                [Label(self.tag_dictionary.get_item_for_index(tag), conf) for conf, tag in zip(confidences, tag_seq)]
->>>>>>> 89746d16
-            )
-            scores_batch = scores_batch[len(sentence):]
-            prediction_batch = prediction_batch[len(sentence):]
-
-<<<<<<< HEAD
+                    Label(
+                        self.tag_dictionary.get_item_for_index(prediction), score.item()
+                    )
+                    for token, score, prediction in zip(
+                        sentence, scores, predictions_for_sentence
+                    )
+                ]
+            )
+            scores_batch = scores_batch[len(sentence) :]
+            prediction_batch = prediction_batch[len(sentence) :]
+
         return predictions
-=======
-            if get_all_tags:
-                all_tags.append(
-                    [
-                        [
-                            Label(self.tag_dictionary.get_item_for_index(score_id), score)
-                            for score_id, score in enumerate(score_dist)
-                        ]
-                        for score_dist in scores
-                    ]
-                )
->>>>>>> 89746d16
 
     def _get_state_dict(self):
         """Returns the state dictionary for this model."""
@@ -800,29 +494,47 @@
             "use_locked_dropout": self.use_locked_dropout,
             "rnn_type": self.rnn_type,
             "reproject_embeddings": self.reproject_embeddings,
-            "weight_dict": self.weight_dict
+            "weight_dict": self.weight_dict,
         }
 
         return model_state
 
     @staticmethod
-<<<<<<< HEAD
     def _init_model_with_state_dict(state):
         """Initialize the model from a state dictionary."""
         rnn_type = "LSTM" if "rnn_type" not in state.keys() else state["rnn_type"]
         use_dropout = 0.0 if "use_dropout" not in state.keys() else state["use_dropout"]
-        use_word_dropout = 0.0 if "use_word_dropout" not in state.keys() else state["use_word_dropout"]
-        use_locked_dropout = 0.0 if "use_locked_dropout" not in state.keys() else state["use_locked_dropout"]
-        reproject_embeddings = True if "reproject_embeddings" not in state.keys() else state["reproject_embeddings"]
+        use_word_dropout = (
+            0.0 if "use_word_dropout" not in state.keys() else state["use_word_dropout"]
+        )
+        use_locked_dropout = (
+            0.0
+            if "use_locked_dropout" not in state.keys()
+            else state["use_locked_dropout"]
+        )
+        reproject_embeddings = (
+            True
+            if "reproject_embeddings" not in state.keys()
+            else state["reproject_embeddings"]
+        )
         weights = None if "weight_dict" not in state.keys() else state["weight_dict"]
 
         if state["use_crf"]:
             if "transitions" in state["state_dict"]:
-                state["state_dict"]["crf.transitions"] = state["state_dict"]["transitions"]
+                state["state_dict"]["crf.transitions"] = state["state_dict"][
+                    "transitions"
+                ]
                 del state["state_dict"]["transitions"]
-            if "linear.weight" in state["state_dict"] and "linear.bias" in state["state_dict"]:
-                state["state_dict"]["crf.emission.weight"] = state["state_dict"]["linear.weight"]
-                state["state_dict"]["crf.emission.bias"] = state["state_dict"]["linear.bias"]
+            if (
+                "linear.weight" in state["state_dict"]
+                and "linear.bias" in state["state_dict"]
+            ):
+                state["state_dict"]["crf.emission.weight"] = state["state_dict"][
+                    "linear.weight"
+                ]
+                state["state_dict"]["crf.emission.bias"] = state["state_dict"][
+                    "linear.bias"
+                ]
                 del state["state_dict"]["linear.weight"]
                 del state["state_dict"]["linear.bias"]
 
@@ -840,139 +552,11 @@
             rnn_type=rnn_type,
             reproject_embeddings=reproject_embeddings,
             loss_weights=weights,
-            init_from_state_dict=True
+            init_from_state_dict=True,
         )
 
         model.load_state_dict(state["state_dict"])
         return model
-=======
-    def _softmax(x, axis):
-        # reduce raw values to avoid NaN during exp
-        x_norm = x - x.max(axis=axis, keepdims=True)
-        y = np.exp(x_norm)
-        return y / y.sum(axis=axis, keepdims=True)
-
-    def _viterbi_decode(self, feats: np.ndarray, transitions: np.ndarray, all_scores: bool):
-        id_start = self.tag_dictionary.get_idx_for_item(START_TAG)
-        id_stop = self.tag_dictionary.get_idx_for_item(STOP_TAG)
-
-        backpointers = np.empty(shape=(feats.shape[0], self.tagset_size), dtype=np.int_)
-        backscores = np.empty(shape=(feats.shape[0], self.tagset_size), dtype=np.float32)
-
-        init_vvars = np.expand_dims(np.repeat(-10000.0, self.tagset_size), axis=0).astype(np.float32)
-        init_vvars[0][id_start] = 0
-
-        forward_var = init_vvars
-        for index, feat in enumerate(feats):
-            # broadcasting will do the job of reshaping and is more efficient than calling repeat
-            next_tag_var = forward_var + transitions
-            bptrs_t = next_tag_var.argmax(axis=1)
-            viterbivars_t = next_tag_var[np.arange(bptrs_t.shape[0]), bptrs_t]
-            forward_var = viterbivars_t + feat
-            backscores[index] = forward_var
-            forward_var = forward_var[np.newaxis, :]
-            backpointers[index] = bptrs_t
-
-        terminal_var = forward_var.squeeze() + transitions[id_stop]
-        terminal_var[id_stop] = -10000.0
-        terminal_var[id_start] = -10000.0
-        best_tag_id = terminal_var.argmax()
-
-        best_path = [best_tag_id]
-        for bptrs_t in backpointers[::-1]:
-            best_tag_id = bptrs_t[best_tag_id]
-            best_path.append(best_tag_id)
-
-        start = best_path.pop()
-        assert start == id_start
-        best_path.reverse()
-
-        best_scores_softmax = self._softmax(backscores, axis=1)
-        best_scores_np = np.max(best_scores_softmax, axis=1)
-
-        # default value
-        all_scores_np = np.zeros(0, dtype=np.float64)
-        if all_scores:
-            all_scores_np = best_scores_softmax
-            for index, (tag_id, tag_scores) in enumerate(zip(best_path, all_scores_np)):
-                if type(tag_id) != int and tag_id.item() != tag_scores.argmax():
-                    swap_index_score = tag_scores.argmax()
-                    (all_scores_np[index][tag_id.item()], all_scores_np[index][swap_index_score],) = (
-                        all_scores_np[index][swap_index_score],
-                        all_scores_np[index][tag_id.item()],
-                    )
-                elif type(tag_id) == int and tag_id != tag_scores.argmax():
-                    swap_index_score = tag_scores.argmax()
-                    (all_scores_np[index][tag_id], all_scores_np[index][swap_index_score],) = (
-                        all_scores_np[index][swap_index_score],
-                        all_scores_np[index][tag_id],
-                    )
-
-        return best_scores_np.tolist(), best_path, all_scores_np.tolist()
-
-    def _forward_alg(self, feats, lens_):
-
-        init_alphas = torch.FloatTensor(self.tagset_size).fill_(-10000.0)
-        init_alphas[self.tag_dictionary.get_idx_for_item(START_TAG)] = 0.0
-
-        forward_var = torch.zeros(
-            feats.shape[0],
-            feats.shape[1] + 1,
-            feats.shape[2],
-            dtype=torch.float,
-            device=flair.device,
-        )
-
-        forward_var[:, 0, :] = init_alphas[None, :].repeat(feats.shape[0], 1)
-
-        transitions = self.transitions.view(1, self.transitions.shape[0], self.transitions.shape[1]).repeat(
-            feats.shape[0], 1, 1
-        )
-
-        for i in range(feats.shape[1]):
-            emit_score = feats[:, i, :]
-
-            tag_var = (
-                emit_score[:, :, None].repeat(1, 1, transitions.shape[2])
-                + transitions
-                + forward_var[:, i, :][:, :, None].repeat(1, 1, transitions.shape[2]).transpose(2, 1)
-            )
-
-            max_tag_var, _ = torch.max(tag_var, dim=2)
-
-            tag_var = tag_var - max_tag_var[:, :, None].repeat(1, 1, transitions.shape[2])
-
-            agg_ = torch.log(torch.sum(torch.exp(tag_var), dim=2))
-
-            cloned = forward_var.clone()
-            cloned[:, i + 1, :] = max_tag_var + agg_
-
-            forward_var = cloned
-
-        forward_var = forward_var[range(forward_var.shape[0]), lens_, :]
-
-        terminal_var = forward_var + self.transitions[self.tag_dictionary.get_idx_for_item(STOP_TAG)][None, :].repeat(
-            forward_var.shape[0], 1
-        )
-
-        alpha = log_sum_exp_batch(terminal_var)
-
-        return alpha
-
-    @staticmethod
-    def _filter_empty_sentences(sentences: List[Sentence]) -> List[Sentence]:
-        filtered_sentences = [sentence for sentence in sentences if sentence.tokens]
-        if len(sentences) != len(filtered_sentences):
-            log.warning(f"Ignore {len(sentences) - len(filtered_sentences)} sentence(s) with no tokens.")
-        return filtered_sentences
-
-    @staticmethod
-    def _filter_empty_string(texts: List[str]) -> List[str]:
-        filtered_texts = [text for text in texts if text]
-        if len(texts) != len(filtered_texts):
-            log.warning(f"Ignore {len(texts) - len(filtered_texts)} string(s) with no tokens.")
-        return filtered_texts
->>>>>>> 89746d16
 
     @staticmethod
     def _fetch_model(model_name) -> str:
@@ -1023,38 +607,62 @@
         hu_model_map = {
             # English NER models
             "ner": "/".join([hu_path, "ner", "en-ner-conll03-v0.4.pt"]),
-            "ner-pooled": "/".join([hu_path, "ner-pooled", "en-ner-conll03-pooled-v0.5.pt"]),
+            "ner-pooled": "/".join(
+                [hu_path, "ner-pooled", "en-ner-conll03-pooled-v0.5.pt"]
+            ),
             "ner-fast": "/".join([hu_path, "ner-fast", "en-ner-fast-conll03-v0.4.pt"]),
-            "ner-ontonotes": "/".join([hu_path, "ner-ontonotes", "en-ner-ontonotes-v0.4.pt"]),
-            "ner-ontonotes-fast": "/".join([hu_path, "ner-ontonotes-fast", "en-ner-ontonotes-fast-v0.4.pt"]),
+            "ner-ontonotes": "/".join(
+                [hu_path, "ner-ontonotes", "en-ner-ontonotes-v0.4.pt"]
+            ),
+            "ner-ontonotes-fast": "/".join(
+                [hu_path, "ner-ontonotes-fast", "en-ner-ontonotes-fast-v0.4.pt"]
+            ),
             # Multilingual NER models
             "ner-multi": "/".join([hu_path, "multi-ner", "quadner-large.pt"]),
             "multi-ner": "/".join([hu_path, "multi-ner", "quadner-large.pt"]),
-            "ner-multi-fast": "/".join([hu_path, "multi-ner-fast", "ner-multi-fast.pt"]),
+            "ner-multi-fast": "/".join(
+                [hu_path, "multi-ner-fast", "ner-multi-fast.pt"]
+            ),
             # English POS models
             "upos": "/".join([hu_path, "upos", "en-pos-ontonotes-v0.4.pt"]),
-            "upos-fast": "/".join([hu_path, "upos-fast", "en-upos-ontonotes-fast-v0.4.pt"]),
+            "upos-fast": "/".join(
+                [hu_path, "upos-fast", "en-upos-ontonotes-fast-v0.4.pt"]
+            ),
             "pos": "/".join([hu_path, "pos", "en-pos-ontonotes-v0.5.pt"]),
-            "pos-fast": "/".join([hu_path, "pos-fast", "en-pos-ontonotes-fast-v0.5.pt"]),
+            "pos-fast": "/".join(
+                [hu_path, "pos-fast", "en-pos-ontonotes-fast-v0.5.pt"]
+            ),
             # Multilingual POS models
             "pos-multi": "/".join([hu_path, "multi-pos", "pos-multi-v0.1.pt"]),
             "multi-pos": "/".join([hu_path, "multi-pos", "pos-multi-v0.1.pt"]),
-            "pos-multi-fast": "/".join([hu_path, "multi-pos-fast", "pos-multi-fast.pt"]),
-            "multi-pos-fast": "/".join([hu_path, "multi-pos-fast", "pos-multi-fast.pt"]),
+            "pos-multi-fast": "/".join(
+                [hu_path, "multi-pos-fast", "pos-multi-fast.pt"]
+            ),
+            "multi-pos-fast": "/".join(
+                [hu_path, "multi-pos-fast", "pos-multi-fast.pt"]
+            ),
             # English SRL models
             "frame": "/".join([hu_path, "frame", "en-frame-ontonotes-v0.4.pt"]),
-            "frame-fast": "/".join([hu_path, "frame-fast", "en-frame-ontonotes-fast-v0.4.pt"]),
+            "frame-fast": "/".join(
+                [hu_path, "frame-fast", "en-frame-ontonotes-fast-v0.4.pt"]
+            ),
             # English chunking models
             "chunk": "/".join([hu_path, "chunk", "en-chunk-conll2000-v0.4.pt"]),
-            "chunk-fast": "/".join([hu_path, "chunk-fast", "en-chunk-conll2000-fast-v0.4.pt"]),
+            "chunk-fast": "/".join(
+                [hu_path, "chunk-fast", "en-chunk-conll2000-fast-v0.4.pt"]
+            ),
             # Danish models
             "da-pos": "/".join([hu_path, "da-pos", "da-pos-v0.1.pt"]),
             "da-ner": "/".join([hu_path, "NER-danish", "da-ner-v0.1.pt"]),
             # German models
             "de-pos": "/".join([hu_path, "de-pos", "de-pos-ud-hdt-v0.5.pt"]),
-            "de-pos-tweets": "/".join([hu_path, "de-pos-tweets", "de-pos-twitter-v0.1.pt"]),
+            "de-pos-tweets": "/".join(
+                [hu_path, "de-pos-tweets", "de-pos-twitter-v0.1.pt"]
+            ),
             "de-ner": "/".join([hu_path, "de-ner", "de-ner-conll03-v0.4.pt"]),
-            "de-ner-germeval": "/".join([hu_path, "de-ner-germeval", "de-ner-germeval-0.4.1.pt"]),
+            "de-ner-germeval": "/".join(
+                [hu_path, "de-ner-germeval", "de-ner-germeval-0.4.1.pt"]
+            ),
             "de-ler": "/".join([hu_path, "de-ner-legal", "de-ner-legal.pt"]),
             "de-ner-legal": "/".join([hu_path, "de-ner-legal", "de-ner-legal.pt"]),
             # French models
@@ -1075,7 +683,9 @@
             ),
             # Keyphase models
             "keyphrase": "/".join([hu_path, "keyphrase", "keyphrase-en-scibert.pt"]),
-            "negation-speculation": "/".join([hu_path, "negation-speculation", "negation-speculation-model.pt"]),
+            "negation-speculation": "/".join(
+                [hu_path, "negation-speculation", "negation-speculation-model.pt"]
+            ),
             # Biomedical models
             "hunflair-paper-cellline": "/".join(
                 [
@@ -1101,7 +711,9 @@
                     "hunflair-disease-v1.0.pt",
                 ]
             ),
-            "hunflair-paper-gene": "/".join([hu_path, "hunflair_smallish_models", "gene", "hunflair-gene-v1.0.pt"]),
+            "hunflair-paper-gene": "/".join(
+                [hu_path, "hunflair_smallish_models", "gene", "hunflair-gene-v1.0.pt"]
+            ),
             "hunflair-paper-species": "/".join(
                 [
                     hu_path,
@@ -1171,10 +783,12 @@
             log.info(
                 f"The model key '{model_name}' now maps to 'https://huggingface.co/{hf_model_name}' on the HuggingFace ModelHub"
             )
-            log.info(" - The most current version of the model is automatically downloaded from there.")
+            log.info(
+                f" - The most current version of the model is automatically downloaded from there."
+            )
             if model_name in hu_model_map:
                 log.info(
-                    " - (you can alternatively manually download the original model at {hu_model_map[model_name]})"
+                    f" - (you can alternatively manually download the original model at {hu_model_map[model_name]})"
                 )
             log.info("-" * 80)
 
@@ -1198,7 +812,9 @@
                     flair.cache_root / cache_dir / "indirect.zip",
                     flair.cache_root / cache_dir,
                 )
-            model_path = str(flair.cache_root / cache_dir / "indirect" / "final-model.pt")
+            model_path = str(
+                flair.cache_root / cache_dir / "indirect" / "final-model.pt"
+            )
 
         elif model_name == "de-historic-direct":
             model_file = flair.cache_root / cache_dir / "direct" / "final-model.pt"
@@ -1224,10 +840,14 @@
                     flair.cache_root / cache_dir / "reported.zip",
                     flair.cache_root / cache_dir,
                 )
-            model_path = str(flair.cache_root / cache_dir / "reported" / "final-model.pt")
+            model_path = str(
+                flair.cache_root / cache_dir / "reported" / "final-model.pt"
+            )
 
         elif model_name == "de-historic-free-indirect":
-            model_file = flair.cache_root / cache_dir / "freeIndirect" / "final-model.pt"
+            model_file = (
+                flair.cache_root / cache_dir / "freeIndirect" / "final-model.pt"
+            )
             if not model_file.exists():
                 cached_path(
                     "http://www.redewiedergabe.de/models/freeIndirect.zip",
@@ -1237,7 +857,9 @@
                     flair.cache_root / cache_dir / "freeIndirect.zip",
                     flair.cache_root / cache_dir,
                 )
-            model_path = str(flair.cache_root / cache_dir / "freeIndirect" / "final-model.pt")
+            model_path = str(
+                flair.cache_root / cache_dir / "freeIndirect" / "final-model.pt"
+            )
 
         # for all other cases (not local file or special download location), use HF model hub
         else:
@@ -1271,21 +893,26 @@
                     library_version=flair.__version__,
                     cache_dir=flair.cache_root / "models" / model_folder,
                 )
-            except HTTPError:
+            except HTTPError as e:
                 # output information
                 log.error("-" * 80)
                 log.error(
                     f"ACHTUNG: The key '{model_name}' was neither found on the ModelHub nor is this a valid path to a file on your system!"
                 )
                 # log.error(f" - Error message: {e}")
-                log.error(" -> Please check https://huggingface.co/models?filter=flair for all available models.")
-                log.error(" -> Alternatively, point to a model file on your local drive.")
+                log.error(
+                    f" -> Please check https://huggingface.co/models?filter=flair for all available models."
+                )
+                log.error(
+                    f" -> Alternatively, point to a model file on your local drive."
+                )
                 log.error("-" * 80)
-                Path(flair.cache_root / "models" / model_folder).rmdir()  # remove folder again if not valid
+                Path(
+                    flair.cache_root / "models" / model_folder
+                ).rmdir()  # remove folder again if not valid
 
         return model_path
 
-<<<<<<< HEAD
     @staticmethod
     def _filter_empty_sentences(sentences: List[Sentence]) -> List[Sentence]:
         filtered_sentences = [sentence for sentence in sentences if sentence.tokens]
@@ -1294,32 +921,6 @@
                 f"Ignore {len(sentences) - len(filtered_sentences)} sentence(s) with no tokens."
             )
         return filtered_sentences
-=======
-    def get_transition_matrix(self):
-        data = []
-        for to_idx, row in enumerate(self.transitions):
-            for from_idx, column in enumerate(row):
-                row = [
-                    self.tag_dictionary.get_item_for_index(from_idx),
-                    self.tag_dictionary.get_item_for_index(to_idx),
-                    column.item(),
-                ]
-                data.append(row)
-            data.append(["----"])
-        print(tabulate(data, headers=["FROM", "TO", "SCORE"]))
-
-    def __str__(self):
-        return (
-            super(flair.nn.Model, self).__str__().rstrip(")")
-            + f"  (beta): {self.beta}\n"
-            + f"  (weights): {self.weight_dict}\n"
-            + f"  (weight_tensor) {self.loss_weights}\n)"
-        )
-
-    @property
-    def label_type(self):
-        return self.tag_type
->>>>>>> 89746d16
 
     def _print_predictions(self, batch, gold_label_type):
         lines = []
@@ -1348,7 +949,9 @@
             # now print labels in CoNLL format
             for token in datapoint:
                 eval_line = (
-                    f"{token.text} " f"{token.get_tag('gold_bio').value} " f"{token.get_tag('predicted_bio').value}\n"
+                    f"{token.text} "
+                    f"{token.get_tag('gold_bio').value} "
+                    f"{token.get_tag('predicted_bio').value}\n"
                 )
                 lines.append(eval_line)
             lines.append("\n")
@@ -1361,18 +964,9 @@
         self.name_to_tagger = name_to_tagger
 
     def predict(
-<<<<<<< HEAD
-            self,
-            sentences: Union[List[Sentence], Sentence],
-            return_loss: bool = False,
-=======
         self,
         sentences: Union[List[Sentence], Sentence],
-        mini_batch_size=32,
-        all_tag_prob: bool = False,
-        verbose: bool = False,
         return_loss: bool = False,
->>>>>>> 89746d16
     ):
         """
         Predict sequence tags for Named Entity Recognition task
@@ -1429,7 +1023,7 @@
             model_names = [model_names]
 
         taggers = {}
-        models: List[SequenceTagger] = []
+        models = []
 
         # load each model
         for model_name in model_names:
@@ -1457,8 +1051,15 @@
                         if not embedding.static_embeddings:
                             continue
 
-                        if embedding.name in previous_model.embeddings.get_named_embeddings_dict():
-                            previous_embedding = previous_model.embeddings.get_named_embeddings_dict()[embedding.name]
+                        if (
+                            embedding.name
+                            in previous_model.embeddings.get_named_embeddings_dict()
+                        ):
+                            previous_embedding = (
+                                previous_model.embeddings.get_named_embeddings_dict()[
+                                    embedding.name
+                                ]
+                            )
                             previous_embedding.name = previous_embedding.name[2:]
                             new_stack.append(previous_embedding)
                             embedding_found = True
@@ -1478,10 +1079,15 @@
                 if not model.embeddings.static_embeddings:
 
                     for previous_model in models:
-                        if model.embeddings.name in previous_model.embeddings.get_named_embeddings_dict():
-                            previous_embedding = previous_model.embeddings.get_named_embeddings_dict()[
-                                model.embeddings.name
-                            ]
+                        if (
+                            model.embeddings.name
+                            in previous_model.embeddings.get_named_embeddings_dict()
+                        ):
+                            previous_embedding = (
+                                previous_model.embeddings.get_named_embeddings_dict()[
+                                    model.embeddings.name
+                                ]
+                            )
                             if not previous_embedding.static_embeddings:
                                 model.embeddings = previous_embedding
                                 break
